<<<<<<< HEAD
import {UserSettings} from '../definitions';
import {isMatch, isInPattern} from './matching';
=======
import type {UserSettings} from '../definitions';
import {isIPV6, compareIPV6} from './ipv6';
>>>>>>> 9e06d1be

let anchor: HTMLAnchorElement;

function fixBaseURL($url: string) {
    if (!anchor) {
        anchor = document.createElement('a');
    }
    anchor.href = $url;
    return anchor.href;
}

export function parseURL($url: string, $base: string = null) {
    if ($base) {
        $base = fixBaseURL($base);
        return new URL($url, $base);
    }
    $url = fixBaseURL($url);
    return new URL($url);
}

export function getAbsoluteURL($base: string, $relative: string) {
    if ($relative.match(/^data\:/)) {
        return $relative;
    }

    const b = parseURL($base);
    const a = parseURL($relative, b.href);
    return a.href;
}

export function getURLHostOrProtocol($url: string) {
    const url = new URL($url);
    if (url.host) {
        return url.host;
    } else {
        return url.protocol;
    }
}

export function compareURLPatterns(a: string, b: string) {
    return a.localeCompare(b);
}

/**
 * Determines whether URL has a match in URL template list.
 * @param url Site URL.
 * @paramlist List to search into.
 */
export function isURLInList(url: string, list: string[]) {
    return isInPattern(url, list);
}

/**
 * Determines whether URL matches the template.
 * @param url URL.
 * @param urlTemplate URL template ("google.*", "youtube.com" etc).
 */
export function isURLMatched(url: string, urlTemplate: string): boolean {
    return isMatch(url, urlTemplate);
}

export function isPDF(url: string) {
    if (url.includes('.pdf')) {
        if (url.includes('?')) {
            url = url.substring(0, url.lastIndexOf('?'));
        }
        if (url.includes('#')) {
            url = url.substring(0, url.lastIndexOf('#'));
        }
        if (url.match(/(wikipedia|wikimedia).org/i) && url.match(/(wikipedia|wikimedia)\.org\/.*\/[a-z]+\:[^\:\/]+\.pdf/i)) {
            return false;
        }
        if (url.endsWith('.pdf')) {
            for (let i = url.length; 0 < i; i--) {
                if (url[i] === '=') {
                    return false;
                } else if (url[i] === '/') {
                    return true;
                }
            }
        } else {
            return false;
        }
    }
    return false;
}

export function isURLEnabled(url: string, userSettings: UserSettings, {isProtected, isInDarkList}) {
    if (isProtected && !userSettings.enableForProtectedPages) {
        return false;
    }
    if (isPDF(url)) {
        return userSettings.enableForPDF;
    }
    const isURLInUserList = isURLInList(url, userSettings.siteList);
    if (userSettings.applyToListedOnly) {
        return isURLInUserList;
    }
    // TODO: Use `siteListEnabled`, `siteListDisabled`, `enabledByDefault` options.
    // Delete `siteList` and `applyToListedOnly` options, transfer user's values.
    const isURLInEnabledList = isURLInList(url, userSettings.siteListEnabled);
    if (isURLInEnabledList && isInDarkList) {
        return true;
    }
    return (!isInDarkList && !isURLInUserList);
}<|MERGE_RESOLUTION|>--- conflicted
+++ resolved
@@ -1,10 +1,5 @@
-<<<<<<< HEAD
-import {UserSettings} from '../definitions';
-import {isMatch, isInPattern} from './matching';
-=======
 import type {UserSettings} from '../definitions';
-import {isIPV6, compareIPV6} from './ipv6';
->>>>>>> 9e06d1be
+import {isInPattern, isMatch} from './matching';
 
 let anchor: HTMLAnchorElement;
 
