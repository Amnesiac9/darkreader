import type {UserSettings} from '../definitions';
<<<<<<< HEAD
import {isInPattern, isMatch} from './matching';
=======
import {isIPV6, compareIPV6} from './ipv6';
import {isThunderbird} from './platform';
>>>>>>> 7c9006e6

let anchor: HTMLAnchorElement;

export const parsedURLCache = new Map<string, URL>();

function fixBaseURL($url: string) {
    if (!anchor) {
        anchor = document.createElement('a');
    }
    anchor.href = $url;
    return anchor.href;
}

export function parseURL($url: string, $base: string = null) {
    const key = `${$url}${$base ? `;${ $base}` : ''}`;
    if (parsedURLCache.has(key)) {
        return parsedURLCache.get(key);
    }
    if ($base) {
        const parsedURL = new URL($url, fixBaseURL($base));
        parsedURLCache.set(key, parsedURL);
        return parsedURL;
    }
    const parsedURL = new URL(fixBaseURL($url));
    parsedURLCache.set($url, parsedURL);
    return parsedURL;
}

export function getAbsoluteURL($base: string, $relative: string) {
    if ($relative.match(/^data\\?\:/)) {
        return $relative;
    }

    const b = parseURL($base);
    const a = parseURL($relative, b.href);
    return a.href;
}

export function getURLHostOrProtocol($url: string) {
    const url = new URL($url);
    if (url.host) {
        return url.host;
    }
    return url.protocol;
}

export function compareURLPatterns(a: string, b: string) {
    return a.localeCompare(b);
}

/**
 * Determines whether URL has a match in URL template list.
 * @param url Site URL.
 * @paramlist List to search into.
 */
export function isURLInList(url: string, list: string[]) {
    return isInPattern(url, list);
}

/**
 * Determines whether URL matches the template.
 * @param url URL.
 * @param urlTemplate URL template ("google.*", "youtube.com" etc).
 */
export function isURLMatched(url: string, urlTemplate: string): boolean {
    return isMatch(url, urlTemplate);
}

export function isPDF(url: string) {
    if (url.includes('.pdf')) {
        if (url.includes('?')) {
            url = url.substring(0, url.lastIndexOf('?'));
        }
        if (url.includes('#')) {
            url = url.substring(0, url.lastIndexOf('#'));
        }
        if (
            (url.match(/(wikipedia|wikimedia).org/i) && url.match(/(wikipedia|wikimedia)\.org\/.*\/[a-z]+\:[^\:\/]+\.pdf/i)) ||
            (url.match(/timetravel\.mementoweb\.org\/reconstruct/i) && url.match(/\.pdf$/i))
        ) {
            return false;
        }
        if (url.endsWith('.pdf')) {
            for (let i = url.length; i > 0; i--) {
                if (url[i] === '=') {
                    return false;
                } else if (url[i] === '/') {
                    return true;
                }
            }
        } else {
            return false;
        }
    }
    return false;
}

export function isURLEnabled(url: string, userSettings: UserSettings, {isProtected, isInDarkList}: {isProtected: boolean; isInDarkList: boolean}) {
    if (isProtected && !userSettings.enableForProtectedPages) {
        return false;
    }
    // Only URL's with emails are getting here on thunderbird
    // So we can skip the checks and just return true.
    if (isThunderbird) {
        return true;
    }
    if (isPDF(url)) {
        return userSettings.enableForPDF;
    }
    const isURLInUserList = isURLInList(url, userSettings.siteList);
    const isURLInEnabledList = isURLInList(url, userSettings.siteListEnabled);

    if (userSettings.applyToListedOnly && !isURLInEnabledList) {
        return isURLInUserList;
    }

    if (isURLInEnabledList && isInDarkList) {
        return true;
    }
    return (!isInDarkList && !isURLInUserList);
}

export function isFullyQualifiedDomain(candidate: string) {
    return /^[a-z0-9.-]+$/.test(candidate);
}<|MERGE_RESOLUTION|>--- conflicted
+++ resolved
@@ -1,10 +1,6 @@
 import type {UserSettings} from '../definitions';
-<<<<<<< HEAD
 import {isInPattern, isMatch} from './matching';
-=======
-import {isIPV6, compareIPV6} from './ipv6';
 import {isThunderbird} from './platform';
->>>>>>> 7c9006e6
 
 let anchor: HTMLAnchorElement;
 
