--- conflicted
+++ resolved
@@ -65,83 +65,7 @@
  * @param urlTemplate URL template ("google.*", "youtube.com" etc).
  */
 export function isURLMatched(url: string, urlTemplate: string): boolean {
-<<<<<<< HEAD
     return isMatch(url, urlTemplate);
-=======
-    const isFirstIPV6 = isIPV6(url);
-    const isSecondIPV6 = isIPV6(urlTemplate);
-    if (isFirstIPV6 && isSecondIPV6) {
-        return compareIPV6(url, urlTemplate);
-    } else if (!isFirstIPV6 && !isSecondIPV6) {
-        const regex = createUrlRegex(urlTemplate);
-        return Boolean(url.match(regex));
-    }
-    return false;
-}
-
-function createUrlRegex(urlTemplate: string): RegExp {
-    urlTemplate = urlTemplate.trim();
-    const exactBeginning = (urlTemplate[0] === '^');
-    const exactEnding = (urlTemplate[urlTemplate.length - 1] === '$');
-
-    urlTemplate = (urlTemplate
-        .replace(/^\^/, '') // Remove ^ at start
-        .replace(/\$$/, '') // Remove $ at end
-        .replace(/^.*?\/{2,3}/, '') // Remove scheme
-        .replace(/\?.*$/, '') // Remove query
-        .replace(/\/$/, '') // Remove last slash
-    );
-
-    let slashIndex: number;
-    let beforeSlash: string;
-    let afterSlash: string;
-    if ((slashIndex = urlTemplate.indexOf('/')) >= 0) {
-        beforeSlash = urlTemplate.substring(0, slashIndex); // google.*
-        afterSlash = urlTemplate.replace(/\$/g, '').substring(slashIndex); // /login/abc
-    } else {
-        beforeSlash = urlTemplate.replace(/\$/g, '');
-    }
-
-    //
-    // SCHEME and SUBDOMAINS
-
-    let result = (exactBeginning ?
-        '^(.*?\\:\\/{2,3})?' // Scheme
-        : '^(.*?\\:\\/{2,3})?([^\/]*?\\.)?' // Scheme and subdomains
-    );
-
-    //
-    // HOST and PORT
-
-    const hostParts = beforeSlash.split('.');
-    result += '(';
-    for (let i = 0; i < hostParts.length; i++) {
-        if (hostParts[i] === '*') {
-            hostParts[i] = '[^\\.\\/]+?';
-        }
-    }
-    result += hostParts.join('\\.');
-    result += ')';
-
-    //
-    // PATH and QUERY
-
-    if (afterSlash) {
-        result += '(';
-        result += afterSlash.replace('/', '\\/');
-        result += ')';
-    }
-
-    result += (exactEnding ?
-        '(\\/?(\\?[^\/]*?)?)$' // All following queries
-        : '(\\/?.*?)$' // All following paths and queries
-    );
-
-    //
-    // Result
-
-    return new RegExp(result, 'i');
->>>>>>> d955c36b
 }
 
 export function isPDF(url: string) {
