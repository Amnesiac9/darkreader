import {overrideInlineStyle, getInlineOverrideStyle, watchForInlineStyles, stopWatchingForInlineStyles, INLINE_STYLE_SELECTOR} from './inline-style';
import {changeMetaThemeColorWhenAvailable, restoreMetaThemeColor} from './meta-theme-color';
import {getModifiedUserAgentStyle, getModifiedFallbackStyle, cleanModificationCache, parseColorWithCache, getSelectionColor} from './modify-css';
import type {StyleElement, StyleManager} from './style-manager';
import {manageStyle, getManageableStyles} from './style-manager';
import {watchForStyleChanges, stopWatchingForStyleChanges} from './watch';
import {forEach, push, toArray} from '../../utils/array';
import {removeNode, watchForNodePosition, iterateShadowHosts, isDOMReady, addDOMReadyListener, removeDOMReadyListener} from '../utils/dom';
import {logWarn} from '../utils/log';
import {throttle} from '../utils/throttle';
import {clamp} from '../../utils/math';
import {getCSSFilterValue} from '../../generators/css-filter';
import {modifyBackgroundColor, modifyColor, modifyForegroundColor} from '../../generators/modify-colors';
import {createTextStyle} from '../../generators/text-style';
import type {FilterConfig, DynamicThemeFix} from '../../definitions';
import type {AdoptedStyleSheetManager} from './adopted-style-manger';
import {removeFallbackSheet, createAdoptedStyleSheetOverride} from './adopted-style-manger';
import {isCSSStyleSheetConstructorSupported} from '../../utils/platform';
import {injectProxy} from './stylesheet-proxy';
import {parse} from '../../utils/color';
import {parsedURLCache} from '../../utils/url';
<<<<<<< HEAD
import {generateUID} from '../../utils/uid';
import {disconnectContentScript} from 'inject/port';

const variables = new Map<string, string>();
=======
import {variablesStore} from './variables';

const INSTANCE_ID = generateUID();
>>>>>>> c994e30c
const styleManagers = new Map<StyleElement, StyleManager>();
const adoptedStyleManagers = [] as AdoptedStyleSheetManager[];
const INSTANCEID = generateUID();
let filter: FilterConfig = null;
let fixes: DynamicThemeFix = null;
let isIFrame: boolean = null;
let ignoredImageAnalysisSelectors: string[] = null;
let ignoredInlineSelectors: string[] = null;

function createOrUpdateStyle(className: string, root: ParentNode = document.head || document) {
    let element: HTMLStyleElement = root.querySelector(`.${className}`);
    if (!element) {
        element = document.createElement('style');
        element.classList.add('darkreader');
        element.classList.add(className);
        element.media = 'screen';
    }
    return element;
}

function createOrUpdateScript(className: string, root: ParentNode = document.head || document) {
    let element: HTMLScriptElement = root.querySelector(`.${className}`);
    if (!element) {
        element = document.createElement('script');
        element.classList.add('darkreader');
        element.classList.add(className);
    }
    return element;
}


const nodePositionWatchers = new Map<string, ReturnType<typeof watchForNodePosition>>();

function setupNodePositionWatcher(node: Node, alias: string) {
    nodePositionWatchers.has(alias) && nodePositionWatchers.get(alias).stop();
    nodePositionWatchers.set(alias, watchForNodePosition(node, 'parent'));
}

function stopStylePositionWatchers() {
    forEach(nodePositionWatchers.values(), (watcher) => watcher.stop());
    nodePositionWatchers.clear();
}

function createStaticStyleOverrides() {
    const fallbackStyle = createOrUpdateStyle('darkreader--fallback', document);
    fallbackStyle.textContent = getModifiedFallbackStyle(filter, {strict: true});
    document.head.insertBefore(fallbackStyle, document.head.firstChild);
    setupNodePositionWatcher(fallbackStyle, 'fallback');

    const userAgentStyle = createOrUpdateStyle('darkreader--user-agent');
    userAgentStyle.textContent = getModifiedUserAgentStyle(filter, isIFrame, filter.styleSystemControls);
    document.head.insertBefore(userAgentStyle, fallbackStyle.nextSibling);
    setupNodePositionWatcher(userAgentStyle, 'user-agent');

    const textStyle = createOrUpdateStyle('darkreader--text');
    if (filter.useFont || filter.textStroke > 0) {
        textStyle.textContent = createTextStyle(filter);
    } else {
        textStyle.textContent = '';
    }
    document.head.insertBefore(textStyle, fallbackStyle.nextSibling);
    setupNodePositionWatcher(textStyle, 'text');

    const invertStyle = createOrUpdateStyle('darkreader--invert');
    if (fixes && Array.isArray(fixes.invert) && fixes.invert.length > 0) {
        invertStyle.textContent = [
            `${fixes.invert.join(', ')} {`,
            `    filter: ${getCSSFilterValue({
                ...filter,
                contrast: filter.mode === 0 ? filter.contrast : clamp(filter.contrast - 10, 0, 100),
            })} !important;`,
            '}',
        ].join('\n');
    } else {
        invertStyle.textContent = '';
    }
    document.head.insertBefore(invertStyle, textStyle.nextSibling);
    setupNodePositionWatcher(invertStyle, 'invert');

    const inlineStyle = createOrUpdateStyle('darkreader--inline');
    inlineStyle.textContent = getInlineOverrideStyle();
    document.head.insertBefore(inlineStyle, invertStyle.nextSibling);
    setupNodePositionWatcher(inlineStyle, 'inline');

    const overrideStyle = createOrUpdateStyle('darkreader--override');
    overrideStyle.textContent = fixes && fixes.css ? replaceCSSTemplates(fixes.css) : '';
    document.head.appendChild(overrideStyle);
    setupNodePositionWatcher(overrideStyle, 'override');

    const variableStyle = createOrUpdateStyle('darkreader--variables');
    const selectionColors = getSelectionColor(filter);
    const {darkSchemeBackgroundColor, darkSchemeTextColor, lightSchemeBackgroundColor, lightSchemeTextColor, mode} = filter;
    let schemeBackgroundColor = mode === 0 ? lightSchemeBackgroundColor : darkSchemeBackgroundColor;
    let schemeTextColor = mode === 0 ? lightSchemeTextColor : darkSchemeTextColor;
    schemeBackgroundColor = modifyBackgroundColor(parse(schemeBackgroundColor), filter);
    schemeTextColor = modifyForegroundColor(parse(schemeTextColor), filter);
    variableStyle.textContent = [
        `:root {`,
        `   --darkreader-neutral-background: ${schemeBackgroundColor};`,
        `   --darkreader-neutral-text: ${schemeTextColor};`,
        `   --darkreader-selection-background: ${selectionColors.backgroundColorSelection};`,
        `   --darkreader-selection-text: ${selectionColors.foregroundColorSelection};`,
        `}`
    ].join('\n');
    document.head.insertBefore(variableStyle, inlineStyle.nextSibling);
    setupNodePositionWatcher(variableStyle, 'variables');

    const proxyScript = createOrUpdateScript('darkreader--proxy');
    proxyScript.textContent = `(${injectProxy})()`;
    document.head.insertBefore(proxyScript, variableStyle.nextSibling);
}

const shadowRootsWithOverrides = new Set<ShadowRoot>();

function createShadowStaticStyleOverrides(root: ShadowRoot) {
    const inlineStyle = createOrUpdateStyle('darkreader--inline', root);
    inlineStyle.textContent = getInlineOverrideStyle();
    root.insertBefore(inlineStyle, root.firstChild);
    const overrideStyle = createOrUpdateStyle('darkreader--override', root);
    overrideStyle.textContent = fixes && fixes.css ? replaceCSSTemplates(fixes.css) : '';
    root.insertBefore(overrideStyle, inlineStyle.nextSibling);
    shadowRootsWithOverrides.add(root);
}

function replaceCSSTemplates($cssText: string) {
    return $cssText.replace(/\${(.+?)}/g, (m0, $color) => {
        try {
            const color = parseColorWithCache($color);
            return modifyColor(color, filter);
        } catch (err) {
            logWarn(err);
            return $color;
        }
    });
}

function cleanFallbackStyle() {
    const fallback = document.querySelector('.darkreader--fallback');
    if (fallback) {
        fallback.textContent = '';
    }
    removeFallbackSheet();
}

function createDynamicStyleOverrides() {
    cancelRendering();

    // TODO: Handle root element variables
    // updateVariables(getElementCSSVariables(document.documentElement), filter, getIgnoreImageAnalysisSelectors());

    const allStyles = getManageableStyles(document);

    const newManagers = allStyles
        .filter((style) => !styleManagers.has(style))
        .map((style) => createManager(style));
    newManagers
        .map((manager) => manager.details())
        .filter((detail) => detail && detail.rules.length > 0)
        .forEach((detail) => {
            variablesStore.addRulesForMatching(detail.rules);
        });
    variablesStore.matchVariablesAndDependants();
    styleManagers.forEach((manager) => manager.render(filter, ignoredImageAnalysisSelectors));
    if (loadingStyles.size === 0) {
        cleanFallbackStyle();
    }
    newManagers.forEach((manager) => manager.watch());

    const inlineStyleElements = toArray(document.querySelectorAll(INLINE_STYLE_SELECTOR));
    iterateShadowHosts(document.documentElement, (host) => {
        createShadowStaticStyleOverrides(host.shadowRoot);
        const elements = host.shadowRoot.querySelectorAll(INLINE_STYLE_SELECTOR);
        if (elements.length > 0) {
            push(inlineStyleElements, elements);
        }
    });
    inlineStyleElements.forEach((el) => overrideInlineStyle(el as HTMLElement, filter, ignoredInlineSelectors, ignoredImageAnalysisSelectors));
    handleAdoptedStyleSheets(document);
}

let loadingStylesCounter = 0;
const loadingStyles = new Set();

function createManager(element: StyleElement) {
    const loadingStyleId = ++loadingStylesCounter;

    function loadingStart() {
        if (!isDOMReady() || !didDocumentShowUp) {
            loadingStyles.add(loadingStyleId);

            const fallbackStyle = document.querySelector('.darkreader--fallback');
            if (!fallbackStyle.textContent) {
                fallbackStyle.textContent = getModifiedFallbackStyle(filter, {strict: false});
            }
        }
    }

    function loadingEnd() {
        loadingStyles.delete(loadingStyleId);
        if (loadingStyles.size === 0 && isDOMReady()) {
            cleanFallbackStyle();
        }
    }

    function update() {
        const details = manager.details();
        if (!details) {
            return;
        }
        variablesStore.addRulesForMatching(details.rules);
        variablesStore.matchVariablesAndDependants();
        manager.render(filter, ignoredImageAnalysisSelectors);
    }

    const manager = manageStyle(element, {update, loadingStart, loadingEnd});
    styleManagers.set(element, manager);

    return manager;
}


function removeManager(element: StyleElement) {
    const manager = styleManagers.get(element);
    if (manager) {
        manager.destroy();
        styleManagers.delete(element);
    }
}

const throttledRenderAllStyles = throttle((callback?: () => void) => {
    styleManagers.forEach((manager) => manager.render(filter, ignoredImageAnalysisSelectors));
    adoptedStyleManagers.forEach((manager) => manager.render(filter, ignoredImageAnalysisSelectors));
    callback && callback();
});

const cancelRendering = function () {
    throttledRenderAllStyles.cancel();
};

function onDOMReady() {
    if (loadingStyles.size === 0) {
        cleanFallbackStyle();
    }
}

let documentVisibilityListener: () => void = null;
let didDocumentShowUp = !document.hidden;

function watchForDocumentVisibility(callback: () => void) {
    const alreadyWatching = Boolean(documentVisibilityListener);
    documentVisibilityListener = () => {
        if (!document.hidden) {
            stopWatchingForDocumentVisibility();
            callback();
            didDocumentShowUp = true;
        }
    };
    if (!alreadyWatching) {
        document.addEventListener('visibilitychange', documentVisibilityListener);
    }
}

function stopWatchingForDocumentVisibility() {
    document.removeEventListener('visibilitychange', documentVisibilityListener);
    documentVisibilityListener = null;
}

function createThemeAndWatchForUpdates() {
    createStaticStyleOverrides();

    function runDynamicStyle() {
        createDynamicStyleOverrides();
        watchForUpdates();
    }

    if (document.hidden) {
        watchForDocumentVisibility(runDynamicStyle);
    } else {
        runDynamicStyle();
    }

    changeMetaThemeColorWhenAvailable(filter);
}

function handleAdoptedStyleSheets(node: ShadowRoot | Document) {
    if (isCSSStyleSheetConstructorSupported) {
        if (node.adoptedStyleSheets.length > 0) {
            const newManger = createAdoptedStyleSheetOverride(node);

            adoptedStyleManagers.push(newManger);
            newManger.render(filter, ignoredImageAnalysisSelectors);
        }
    }
}

function watchForUpdates() {
    const managedStyles = Array.from(styleManagers.keys());
    watchForStyleChanges(managedStyles, ({created, updated, removed, moved}) => {
        const stylesToRemove = removed;
        const stylesToManage = created.concat(updated).concat(moved)
            .filter((style) => !styleManagers.has(style));
        const stylesToRestore = moved
            .filter((style) => styleManagers.has(style));
        stylesToRemove.forEach((style) => removeManager(style));
        const newManagers = stylesToManage
            .map((style) => createManager(style));
        newManagers
            .map((manager) => manager.details())
            .filter((detail) => detail && detail.rules.length > 0)
            .forEach((detail) => {
                variablesStore.addRulesForMatching(detail.rules);
            });
        variablesStore.matchVariablesAndDependants();
        newManagers.forEach((manager) => manager.render(filter, ignoredImageAnalysisSelectors));
        newManagers.forEach((manager) => manager.watch());
        stylesToRestore.forEach((style) => styleManagers.get(style).restore());
    }, (shadowRoot) => {
        createShadowStaticStyleOverrides(shadowRoot);
        handleAdoptedStyleSheets(shadowRoot);
    });

    watchForInlineStyles((element) => {
        overrideInlineStyle(element, filter, ignoredInlineSelectors, ignoredImageAnalysisSelectors);
        if (element === document.documentElement) {
            // TODO: Handle root element variables
            // const rootVariables = getElementCSSVariables(document.documentElement);
            // if (rootVariables.size > 0) {
            //     updateVariables(rootVariables, filter, getIgnoreImageAnalysisSelectors());
            //     throttledRenderAllStyles();
            // }
        }
    }, (root) => {
        createShadowStaticStyleOverrides(root);
        const inlineStyleElements = root.querySelectorAll(INLINE_STYLE_SELECTOR);
        if (inlineStyleElements.length > 0) {
            forEach(inlineStyleElements, (el) => overrideInlineStyle(el as HTMLElement, filter, ignoredInlineSelectors, ignoredImageAnalysisSelectors));
        }
    });

    addDOMReadyListener(onDOMReady);
}

function stopWatchingForUpdates() {
    styleManagers.forEach((manager) => manager.pause());
    stopStylePositionWatchers();
    stopWatchingForStyleChanges();
    stopWatchingForInlineStyles();
    removeDOMReadyListener(onDOMReady);
}

function createDarkReaderInstanceMarker() {
    const metaElement: HTMLMetaElement = document.createElement('meta');
    metaElement.name = 'darkreader';
    metaElement.content = INSTANCEID;
    document.head.appendChild(metaElement);
}

function isAnotherDarkReaderInstanceActive() {
    console.log('META LOGGING');
    const meta: HTMLMetaElement = document.querySelector('meta[name="darkreader"]');
    if (meta) {
        if (meta.content !== INSTANCEID) {
            disconnectContentScript();
            console.log('DISCONNECTED');
            return true;
        }
        console.log('SAME META');
        return false;
    } else {
        console.log('NEW META');
        createDarkReaderInstanceMarker();
        return false;
    }

}

export function createOrUpdateDynamicTheme(filterConfig: FilterConfig, dynamicThemeFixes: DynamicThemeFix, iframe: boolean) {
    filter = filterConfig;
    fixes = dynamicThemeFixes;
    if (fixes) {
        ignoredImageAnalysisSelectors = Array.isArray(fixes.ignoreImageAnalysis) ? fixes.ignoreImageAnalysis : [];
        ignoredInlineSelectors = Array.isArray(fixes.ignoreInlineStyle) ? fixes.ignoreInlineStyle : [];
    } else {
        ignoredImageAnalysisSelectors = [];
        ignoredInlineSelectors = [];
    }
    isIFrame = iframe;
    if (document.head) {
        if (isAnotherDarkReaderInstanceActive()) {
            removeDynamicTheme();
            return;
        }
        createThemeAndWatchForUpdates();
    } else {
        if (!isCSSStyleSheetConstructorSupported) {
            const fallbackStyle = createOrUpdateStyle('darkreader--fallback');
            document.documentElement.appendChild(fallbackStyle);
            fallbackStyle.textContent = getModifiedFallbackStyle(filter, {strict: true});
            removeFallbackSheet();
        }

        const headObserver = new MutationObserver(() => {
            if (document.head) {
                headObserver.disconnect();
                if (isAnotherDarkReaderInstanceActive()) {
                    removeDynamicTheme();
                    return;
                }
                createThemeAndWatchForUpdates();
            }
        });
        headObserver.observe(document, {childList: true, subtree: true});
    }
}

function removeProxy() {
    document.dispatchEvent(new CustomEvent('__darkreader__cleanUp'));
    removeNode(document.head.querySelector('.darkreader--proxy'));
}

export function removeDynamicTheme() {
    cleanDynamicThemeCache();
    removeNode(document.querySelector('.darkreader--fallback'));
    if (document.head) {
        restoreMetaThemeColor();
        removeNode(document.head.querySelector('.darkreader--user-agent'));
        removeNode(document.head.querySelector('.darkreader--text'));
        removeNode(document.head.querySelector('.darkreader--invert'));
        removeNode(document.head.querySelector('.darkreader--inline'));
        removeNode(document.head.querySelector('.darkreader--override'));
        removeNode(document.head.querySelector('meta[name="darkreader"]'));
        removeProxy();
    }
    shadowRootsWithOverrides.forEach((root) => {
        removeNode(root.querySelector('.darkreader--inline'));
        removeNode(root.querySelector('.darkreader--override'));
    });
    shadowRootsWithOverrides.clear();
    forEach(styleManagers.keys(), (el) => removeManager(el));
    forEach(document.querySelectorAll('.darkreader'), removeNode);

    adoptedStyleManagers.forEach((manager) => {
        manager.destroy();
    });
    adoptedStyleManagers.splice(0);
<<<<<<< HEAD
    parsedURLCache.clear();
    removeFallbackSheet();
=======
>>>>>>> c994e30c
}

export function cleanDynamicThemeCache() {
    variablesStore.clear();
    parsedURLCache.clear();
    stopWatchingForDocumentVisibility();
    cancelRendering();
    stopWatchingForUpdates();
    cleanModificationCache();
}<|MERGE_RESOLUTION|>--- conflicted
+++ resolved
@@ -19,16 +19,10 @@
 import {injectProxy} from './stylesheet-proxy';
 import {parse} from '../../utils/color';
 import {parsedURLCache} from '../../utils/url';
-<<<<<<< HEAD
+import {variablesStore} from './variables';
 import {generateUID} from '../../utils/uid';
-import {disconnectContentScript} from 'inject/port';
-
-const variables = new Map<string, string>();
-=======
-import {variablesStore} from './variables';
-
-const INSTANCE_ID = generateUID();
->>>>>>> c994e30c
+import { disconnectContentScript } from '../port';
+
 const styleManagers = new Map<StyleElement, StyleManager>();
 const adoptedStyleManagers = [] as AdoptedStyleSheetManager[];
 const INSTANCEID = generateUID();
@@ -474,11 +468,7 @@
         manager.destroy();
     });
     adoptedStyleManagers.splice(0);
-<<<<<<< HEAD
-    parsedURLCache.clear();
     removeFallbackSheet();
-=======
->>>>>>> c994e30c
 }
 
 export function cleanDynamicThemeCache() {
