--- conflicted
+++ resolved
@@ -477,11 +477,8 @@
         manager.destroy();
     });
     adoptedStyleManagers.splice(0);
-<<<<<<< HEAD
+    parsedURLCache.clear();
     removeFallbackSheet();
-=======
-    parsedURLCache.clear();
->>>>>>> f3926cbe
 }
 
 export function cleanDynamicThemeCache() {
