import ConfigManager from './config-manager';
import DevTools from './devtools';
import IconManager from './icon-manager';
import type {ExtensionAdapter} from './messenger';
import Messenger from './messenger';
import Newsmaker from './newsmaker';
import TabManager from './tab-manager';
import UserStorage from './user-storage';
import {setWindowTheme, resetWindowTheme} from './window-theme';
import {getFontList, getCommands, setShortcut, canInjectScript} from './utils/extension-api';
import {isInTimeInterval, getDuration, isNightAtLocation} from '../utils/time';
import {isURLInList, getURLHostOrProtocol, isURLEnabled} from '../utils/url';
import ThemeEngines from '../generators/theme-engines';
import createCSSFilterStylesheet from '../generators/css-filter';
import {getDynamicThemeFixesFor} from '../generators/dynamic-theme';
import createStaticStylesheet from '../generators/static-theme';
import {createSVGFilterStylesheet, getSVGFilterMatrixValue, getSVGReverseFilterMatrixValue} from '../generators/svg-filter';
import type {ExtensionData, FilterConfig, News, Shortcuts, UserSettings, TabInfo} from '../definitions';
import {isSystemDarkModeEnabled} from '../utils/media-query';
import {isFirefox, isThunderbird} from '../utils/platform';

const AUTO_TIME_CHECK_INTERVAL = getDuration({seconds: 10});

export class Extension {
    ready: boolean;

    config: ConfigManager;
    devtools: DevTools;
    fonts: string[];
    icon: IconManager;
    messenger: Messenger;
    news: Newsmaker;
    tabs: TabManager;
    user: UserStorage;

    constructor() {
        this.ready = false;

        this.icon = new IconManager();
        this.config = new ConfigManager();
        this.devtools = new DevTools(this.config, () => this.onSettingsChanged());
        this.messenger = new Messenger(this.getMessengerAdapter());
        this.news = new Newsmaker((news) => this.onNewsUpdate(news));
        this.tabs = new TabManager({
            getConnectionMessage: ({url, frameURL, unsupportedSender}) => {
                if (unsupportedSender) {
                    return this.getUnsupportedSenderMessage();
                }
                return this.getConnectionMessage(url, frameURL);
            },
            onColorSchemeChange: this.onColorSchemeChange,
        });
        this.user = new UserStorage({onRemoteSettingsChange: () => this.onRemoteSettingsChange()});
        this.awaiting = [];
    }

    isEnabled() {
        const {automation} = this.user.settings;
        if (automation === 'time') {
            const now = new Date();
            return isInTimeInterval(now, this.user.settings.time.activation, this.user.settings.time.deactivation);
        } else if (automation === 'system') {
            if (isFirefox) {
                // BUG: Firefox background page always matches initial color scheme.
                return this.wasLastColorSchemeDark == null
                    ? isSystemDarkModeEnabled()
                    : this.wasLastColorSchemeDark;
            }
            return isSystemDarkModeEnabled();
        } else if (automation === 'location') {
            const latitude = this.user.settings.location.latitude;
            const longitude = this.user.settings.location.longitude;

            if (latitude != null && longitude != null) {
                const now = new Date();
                return isNightAtLocation(now, latitude, longitude);
            }
        }

        return this.user.settings.enabled;
    }

    private awaiting: Array<() => void>;

    async start() {
        await this.config.load({local: true});
        this.fonts = await getFontList();

        await this.user.loadSettings();
        if (this.user.settings.syncSitesFixes) {
            await this.config.load({local: false});
        }
        this.onAppToggle();
        this.changeSettings(this.user.settings);
        console.log('loaded', this.user.settings);

        this.registerCommands();

        this.ready = true;
<<<<<<< HEAD
        this.tabs.handleXHR({getConnectionMessage: ({url, frameURL}) => {
            return this.getConnectionMessage(url, frameURL);
        }});
        this.tabs.updateContentScript({runOnProtectedPages: this.user.settings.enableForProtectedPages});
=======
        if (isThunderbird) {
            this.tabs.registerMailDisplayScript();
        } else {
            this.tabs.updateContentScript({runOnProtectedPages: this.user.settings.enableForProtectedPages});
        }
>>>>>>> 97c165f9

        this.awaiting.forEach((ready) => ready());
        this.awaiting = null;

        this.startAutoTimeCheck();
        this.news.subscribe();
    }

    private popupOpeningListener: () => void = null;

    private getMessengerAdapter(): ExtensionAdapter {
        return {
            collect: async () => {
                if (!this.ready) {
                    await new Promise<void>((resolve) => this.awaiting.push(resolve));
                }
                return await this.collectData();
            },
            getActiveTabInfo: async () => {
                if (!this.ready) {
                    await new Promise<void>((resolve) => this.awaiting.push(resolve));
                }
                const url = await this.tabs.getActiveTabURL();
                return this.getURLInfo(url);
            },
            changeSettings: (settings) => this.changeSettings(settings),
            setTheme: (theme) => this.setTheme(theme),
            setShortcut: ({command, shortcut}) => this.setShortcut(command, shortcut),
            toggleURL: (url) => this.toggleURL(url),
            markNewsAsRead: async (ids) => await this.news.markAsRead(...ids),
            onPopupOpen: () => this.popupOpeningListener && this.popupOpeningListener(),
            loadConfig: async (options) => await this.config.load(options),
            applyDevDynamicThemeFixes: (text) => this.devtools.applyDynamicThemeFixes(text),
            resetDevDynamicThemeFixes: () => this.devtools.resetDynamicThemeFixes(),
            applyDevInversionFixes: (text) => this.devtools.applyInversionFixes(text),
            resetDevInversionFixes: () => this.devtools.resetInversionFixes(),
            applyDevStaticThemes: (text) => this.devtools.applyStaticThemes(text),
            resetDevStaticThemes: () => this.devtools.resetStaticThemes(),
        };
    }

    private registerCommands() {
        if (!chrome.commands) {
            // Fix for Firefox Android
            return;
        }
        chrome.commands.onCommand.addListener((command) => {
            if (command === 'toggle') {
                console.log('Toggle command entered');
                this.changeSettings({
                    enabled: !this.isEnabled(),
                    automation: '',
                });
            }
            if (command === 'addSite') {
                console.log('Add Site command entered');
                this.toggleCurrentSite();
            }
            if (command === 'switchEngine') {
                console.log('Switch Engine command entered');
                const engines = Object.values(ThemeEngines);
                const index = engines.indexOf(this.user.settings.theme.engine);
                const next = index === engines.length - 1 ? engines[0] : engines[index + 1];
                this.setTheme({engine: next});
            }
        });
    }

    private async getShortcuts() {
        const commands = await getCommands();
        return commands.reduce((map, cmd) => Object.assign(map, {[cmd.name]: cmd.shortcut}), {} as Shortcuts);
    }

    setShortcut(command: string, shortcut: string) {
        setShortcut(command, shortcut);
    }

    private async collectData(): Promise<ExtensionData> {
        return {
            isEnabled: this.isEnabled(),
            isReady: this.ready,
            settings: this.user.settings,
            fonts: this.fonts,
            news: this.news.latest,
            shortcuts: await this.getShortcuts(),
            devtools: {
                dynamicFixesText: this.devtools.getDynamicThemeFixesText(),
                filterFixesText: this.devtools.getInversionFixesText(),
                staticThemesText: this.devtools.getStaticThemesText(),
                hasCustomDynamicFixes: this.devtools.hasCustomDynamicThemeFixes(),
                hasCustomFilterFixes: this.devtools.hasCustomFilterFixes(),
                hasCustomStaticFixes: this.devtools.hasCustomStaticFixes(),
            },
        };
    }

    private onNewsUpdate(news: News[]) {
        const latestNews = news.length > 0 && news[0];
        if (latestNews && latestNews.important && !latestNews.read) {
            this.icon.showImportantBadge();
            return;
        }

        const unread = news.filter(({read}) => !read);
        if (unread.length > 0 && this.user.settings.notifyOfNews) {
            this.icon.showUnreadReleaseNotesBadge(unread.length);
            return;
        }

        this.icon.hideBadge();
    }

    private getConnectionMessage(url, frameURL) {
        if (this.ready) {
            return this.getTabMessage(url, frameURL);
        } else {
            return new Promise<{type: string; data?: any}>((resolve) => {
                this.awaiting.push(() => {
                    resolve(this.getTabMessage(url, frameURL));
                });
            });
        }
    }

    private getUnsupportedSenderMessage() {
        return {type: 'unsupported-sender'};
    }

    private wasEnabledOnLastCheck: boolean;

    private startAutoTimeCheck() {
        setInterval(() => {
            if (!this.ready || this.user.settings.automation === '') {
                return;
            }
            this.handleAutoCheck();
        }, AUTO_TIME_CHECK_INTERVAL);
    }

    private wasLastColorSchemeDark = null;

    private onColorSchemeChange = ({isDark}) => {
        this.wasLastColorSchemeDark = isDark;
        if (this.user.settings.automation !== 'system') {
            return;
        }
        this.handleAutoCheck();
    };

    private handleAutoCheck = () => {
        if (!this.ready) {
            return;
        }
        const isEnabled = this.isEnabled();
        if (this.wasEnabledOnLastCheck !== isEnabled) {
            this.wasEnabledOnLastCheck = isEnabled;
            this.onAppToggle();
            this.tabs.sendMessage(this.getTabMessage);
            this.reportChanges();
        }
    };

    changeSettings($settings: Partial<UserSettings>) {
        const prev = {...this.user.settings};

        this.user.set($settings);

        if (
            (prev.enabled !== this.user.settings.enabled) ||
            (prev.automation !== this.user.settings.automation) ||
            (prev.time.activation !== this.user.settings.time.activation) ||
            (prev.time.deactivation !== this.user.settings.time.deactivation) ||
            (prev.location.latitude !== this.user.settings.location.latitude) ||
            (prev.location.longitude !== this.user.settings.location.longitude)
        ) {
            this.onAppToggle();
        }
        if (prev.syncSettings !== this.user.settings.syncSettings) {
            this.user.saveSyncSetting(this.user.settings.syncSettings);
        }
        if (this.isEnabled() && $settings.changeBrowserTheme != null && prev.changeBrowserTheme !== $settings.changeBrowserTheme) {
            if ($settings.changeBrowserTheme) {
                setWindowTheme(this.user.settings.theme);
            } else {
                resetWindowTheme();
            }
        }

        this.onSettingsChanged();
    }

    setTheme($theme: Partial<FilterConfig>) {
        this.user.set({theme: {...this.user.settings.theme, ...$theme}});

        if (this.isEnabled() && this.user.settings.changeBrowserTheme) {
            setWindowTheme(this.user.settings.theme);
        }

        this.onSettingsChanged();
    }

    private async reportChanges() {
        const info = await this.collectData();
        this.messenger.reportChanges(info);
    }

    toggleURL(url: string) {
        const isInDarkList = isURLInList(url, this.config.DARK_SITES);
        const siteList = isInDarkList ?
            this.user.settings.siteListEnabled.slice() :
            this.user.settings.siteList.slice();
        const pattern = getURLHostOrProtocol(url);
        const index = siteList.indexOf(pattern);
        if (index < 0) {
            siteList.push(pattern);
        } else {
            siteList.splice(index, 1);
        }
        if (isInDarkList) {
            this.changeSettings({siteListEnabled: siteList});
        } else {
            this.changeSettings({siteList});
        }
    }

    /**
     * Adds host name of last focused tab
     * into Sites List (or removes).
     */
    async toggleCurrentSite() {
        const url = await this.tabs.getActiveTabURL();
        this.toggleURL(url);
    }


    //------------------------------------
    //
    //       Handle config changes
    //

    private onAppToggle() {
        if (this.isEnabled()) {
            this.icon.setActive();
            if (this.user.settings.changeBrowserTheme) {
                setWindowTheme(this.user.settings.theme);
            }
        } else {
            this.icon.setInactive();
            if (this.user.settings.changeBrowserTheme) {
                resetWindowTheme();
            }
        }
    }

    private onSettingsChanged() {
        if (!this.ready) {
            return;
        }

        this.wasEnabledOnLastCheck = this.isEnabled();
        this.tabs.sendMessage(this.getTabMessage);
        this.saveUserSettings();
        this.reportChanges();
    }

    private onRemoteSettingsChange() {
        // TODO: Requires proper handling and more testing
        // to prevent cycling across instances.
    }


    //----------------------
    //
    // Add/remove css to tab
    //
    //----------------------

    private getURLInfo(url: string): TabInfo {
        const {DARK_SITES} = this.config;
        const isInDarkList = isURLInList(url, DARK_SITES);
        const isProtected = !canInjectScript(url);
        return {
            url,
            isInDarkList,
            isProtected,
        };
    }

    private getTabMessage = (url: string, frameURL: string) => {
        const urlInfo = this.getURLInfo(url);
        if (this.isEnabled() && isURLEnabled(url, this.user.settings, urlInfo)) {
            const custom = this.user.settings.customThemes.find(({url: urlList}) => isURLInList(url, urlList));
            const preset = custom ? null : this.user.settings.presets.find(({urls}) => isURLInList(url, urls));
            const theme = custom ? custom.theme : preset ? preset.theme : this.user.settings.theme;

            console.log(`Creating CSS for url: ${url}`);
            switch (theme.engine) {
                case ThemeEngines.cssFilter: {
                    return {
                        type: 'add-css-filter',
                        data: createCSSFilterStylesheet(theme, url, frameURL, this.config.INVERSION_FIXES),
                    };
                }
                case ThemeEngines.svgFilter: {
                    if (isFirefox) {
                        return {
                            type: 'add-css-filter',
                            data: createSVGFilterStylesheet(theme, url, frameURL, this.config.INVERSION_FIXES),
                        };
                    }
                    return {
                        type: 'add-svg-filter',
                        data: {
                            css: createSVGFilterStylesheet(theme, url, frameURL, this.config.INVERSION_FIXES),
                            svgMatrix: getSVGFilterMatrixValue(theme),
                            svgReverseMatrix: getSVGReverseFilterMatrixValue(),
                        },
                    };
                }
                case ThemeEngines.staticTheme: {
                    return {
                        type: 'add-static-theme',
                        data: theme.stylesheet && theme.stylesheet.trim() ?
                            theme.stylesheet :
                            createStaticStylesheet(theme, url, frameURL, this.config.STATIC_THEMES),
                    };
                }
                case ThemeEngines.dynamicTheme: {
                    const filter = {...theme};
                    delete filter.engine;
                    const fixes = getDynamicThemeFixesFor(url, frameURL, this.config.DYNAMIC_THEME_FIXES, this.user.settings.enableForPDF);
                    const isIFrame = frameURL != null;
                    return {
                        type: 'add-dynamic-theme',
                        data: {filter, fixes, isIFrame},
                    };
                }
                default: {
                    throw new Error(`Unknown engine ${theme.engine}`);
                }
            }
        }

        console.log(`Site is not inverted: ${url}`);
        return {
            type: 'clean-up',
        };
    };


    //-------------------------------------
    //          User settings

    private async saveUserSettings() {
        await this.user.saveSettings();
        console.log('saved', this.user.settings);
    }
}<|MERGE_RESOLUTION|>--- conflicted
+++ resolved
@@ -97,18 +97,14 @@
         this.registerCommands();
 
         this.ready = true;
-<<<<<<< HEAD
         this.tabs.handleXHR({getConnectionMessage: ({url, frameURL}) => {
             return this.getConnectionMessage(url, frameURL);
         }});
-        this.tabs.updateContentScript({runOnProtectedPages: this.user.settings.enableForProtectedPages});
-=======
         if (isThunderbird) {
             this.tabs.registerMailDisplayScript();
         } else {
             this.tabs.updateContentScript({runOnProtectedPages: this.user.settings.enableForProtectedPages});
         }
->>>>>>> 97c165f9
 
         this.awaiting.forEach((ready) => ready());
         this.awaiting = null;
