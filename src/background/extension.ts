import ConfigManager from './config-manager';
import DevTools from './devtools';
import IconManager from './icon-manager';
import type {ExtensionAdapter} from './messenger';
import Messenger from './messenger';
import Newsmaker from './newsmaker';
import TabManager from './tab-manager';
import UserStorage from './user-storage';
import {setWindowTheme, resetWindowTheme} from './window-theme';
import {getFontList, getCommands, setShortcut, canInjectScript} from './utils/extension-api';
import {isInTimeInterval, getDuration, isNightAtLocation} from '../utils/time';
import {isURLInList, getURLHostOrProtocol, isURLEnabled} from '../utils/url';
import ThemeEngines from '../generators/theme-engines';
import createCSSFilterStylesheet from '../generators/css-filter';
import {getDynamicThemeFixesFor} from '../generators/dynamic-theme';
import createStaticStylesheet from '../generators/static-theme';
import {createSVGFilterStylesheet, getSVGFilterMatrixValue, getSVGReverseFilterMatrixValue} from '../generators/svg-filter';
import type {ExtensionData, FilterConfig, News, Shortcuts, UserSettings, TabInfo} from '../definitions';
import {isSystemDarkModeEnabled} from '../utils/media-query';
import {isFirefox, isThunderbird} from '../utils/platform';

const AUTO_TIME_CHECK_INTERVAL = getDuration({seconds: 10});

export class Extension {
    ready: boolean;

    config: ConfigManager;
    devtools: DevTools;
    fonts: string[];
    icon: IconManager;
    messenger: Messenger;
    news: Newsmaker;
    tabs: TabManager;
    user: UserStorage;

    constructor() {
        this.ready = false;

        this.icon = new IconManager();
        this.config = new ConfigManager();
        this.devtools = new DevTools(this.config, () => this.onSettingsChanged());
        this.messenger = new Messenger(this.getMessengerAdapter());
        this.news = new Newsmaker((news) => this.onNewsUpdate(news));
        this.tabs = new TabManager({
            getConnectionMessage: ({url, frameURL, unsupportedSender}) => {
                if (unsupportedSender) {
                    return this.getUnsupportedSenderMessage();
                }
                return this.getConnectionMessage(url, frameURL);
            },
            onColorSchemeChange: this.onColorSchemeChange,
        });
        this.user = new UserStorage({onRemoteSettingsChange: () => this.onRemoteSettingsChange()});
        this.awaiting = [];
    }

    isEnabled() {
        const {automation} = this.user.settings;
        if (automation === 'time') {
            const now = new Date();
            return isInTimeInterval(now, this.user.settings.time.activation, this.user.settings.time.deactivation);
        } else if (automation === 'system') {
            if (isFirefox) {
                // BUG: Firefox background page always matches initial color scheme.
                return this.wasLastColorSchemeDark == null
                    ? isSystemDarkModeEnabled()
                    : this.wasLastColorSchemeDark;
            }
            return isSystemDarkModeEnabled();
        } else if (automation === 'location') {
            const latitude = this.user.settings.location.latitude;
            const longitude = this.user.settings.location.longitude;

            if (latitude != null && longitude != null) {
                const now = new Date();
                return isNightAtLocation(now, latitude, longitude);
            }
        }

        return this.user.settings.enabled;
    }

    private awaiting: Array<() => void>;

    async start() {
        await this.config.load({local: true});
        this.fonts = await getFontList();

        await this.user.loadSettings();
        if (this.user.settings.syncSitesFixes) {
            await this.config.load({local: false});
        }
        this.onAppToggle();
        this.changeSettings(this.user.settings);
        console.log('loaded', this.user.settings);

        this.registerCommands();

        this.ready = true;
<<<<<<< HEAD
        isFirefox && this.tabs.addCSSListener();
        this.tabs.updateContentScript({runOnProtectedPages: this.user.settings.enableForProtectedPages});
=======
        if (isThunderbird) {
            this.tabs.registerMailDisplayScript();
        } else {
            this.tabs.updateContentScript({runOnProtectedPages: this.user.settings.enableForProtectedPages});
        }
>>>>>>> c994e30c

        this.awaiting.forEach((ready) => ready());
        this.awaiting = null;

        this.startAutoTimeCheck();
        this.news.subscribe();
    }

    private popupOpeningListener: () => void = null;

    private getMessengerAdapter(): ExtensionAdapter {
        return {
            collect: async () => {
                if (!this.ready) {
                    await new Promise<void>((resolve) => this.awaiting.push(resolve));
                }
                return await this.collectData();
            },
            getActiveTabInfo: async () => {
                if (!this.ready) {
                    await new Promise<void>((resolve) => this.awaiting.push(resolve));
                }
                const url = await this.tabs.getActiveTabURL();
                return this.getURLInfo(url);
            },
            changeSettings: (settings) => this.changeSettings(settings),
            setTheme: (theme) => this.setTheme(theme),
            setShortcut: ({command, shortcut}) => this.setShortcut(command, shortcut),
            toggleURL: (url) => this.toggleURL(url),
            markNewsAsRead: async (ids) => await this.news.markAsRead(...ids),
            onPopupOpen: () => this.popupOpeningListener && this.popupOpeningListener(),
            loadConfig: async (options) => await this.config.load(options),
            applyDevDynamicThemeFixes: (text) => this.devtools.applyDynamicThemeFixes(text),
            resetDevDynamicThemeFixes: () => this.devtools.resetDynamicThemeFixes(),
            applyDevInversionFixes: (text) => this.devtools.applyInversionFixes(text),
            resetDevInversionFixes: () => this.devtools.resetInversionFixes(),
            applyDevStaticThemes: (text) => this.devtools.applyStaticThemes(text),
            resetDevStaticThemes: () => this.devtools.resetStaticThemes(),
        };
    }

    private registerCommands() {
        if (!chrome.commands) {
            // Fix for Firefox Android
            return;
        }
        chrome.commands.onCommand.addListener((command) => {
            if (command === 'toggle') {
                console.log('Toggle command entered');
                this.changeSettings({
                    enabled: !this.isEnabled(),
                    automation: '',
                });
            }
            if (command === 'addSite') {
                console.log('Add Site command entered');
                this.toggleCurrentSite();
            }
            if (command === 'switchEngine') {
                console.log('Switch Engine command entered');
                const engines = Object.values(ThemeEngines);
                const index = engines.indexOf(this.user.settings.theme.engine);
                const next = index === engines.length - 1 ? engines[0] : engines[index + 1];
                this.setTheme({engine: next});
            }
        });
    }

    private async getShortcuts() {
        const commands = await getCommands();
        return commands.reduce((map, cmd) => Object.assign(map, {[cmd.name]: cmd.shortcut}), {} as Shortcuts);
    }

    setShortcut(command: string, shortcut: string) {
        setShortcut(command, shortcut);
    }

    private async collectData(): Promise<ExtensionData> {
        return {
            isEnabled: this.isEnabled(),
            isReady: this.ready,
            settings: this.user.settings,
            fonts: this.fonts,
            news: this.news.latest,
            shortcuts: await this.getShortcuts(),
            devtools: {
                dynamicFixesText: this.devtools.getDynamicThemeFixesText(),
                filterFixesText: this.devtools.getInversionFixesText(),
                staticThemesText: this.devtools.getStaticThemesText(),
                hasCustomDynamicFixes: this.devtools.hasCustomDynamicThemeFixes(),
                hasCustomFilterFixes: this.devtools.hasCustomFilterFixes(),
                hasCustomStaticFixes: this.devtools.hasCustomStaticFixes(),
            },
        };
    }

    private onNewsUpdate(news: News[]) {
        const latestNews = news.length > 0 && news[0];
        if (latestNews && latestNews.important && !latestNews.read) {
            this.icon.showImportantBadge();
            return;
        }

        const unread = news.filter(({read}) => !read);
        if (unread.length > 0 && this.user.settings.notifyOfNews) {
            this.icon.showUnreadReleaseNotesBadge(unread.length);
            return;
        }

        this.icon.hideBadge();
    }

    private getConnectionMessage(url, frameURL) {
        if (this.ready) {
            return this.getTabMessage(url, frameURL);
        } else {
            return new Promise<{type: string; data?: any}>((resolve) => {
                this.awaiting.push(() => {
                    resolve(this.getTabMessage(url, frameURL));
                });
            });
        }
    }

    private getUnsupportedSenderMessage() {
        return {type: 'unsupported-sender'};
    }

    private wasEnabledOnLastCheck: boolean;

    private startAutoTimeCheck() {
        setInterval(() => {
            if (!this.ready || this.user.settings.automation === '') {
                return;
            }
            this.handleAutoCheck();
        }, AUTO_TIME_CHECK_INTERVAL);
    }

    private wasLastColorSchemeDark = null;

    private onColorSchemeChange = ({isDark}) => {
        this.wasLastColorSchemeDark = isDark;
        if (this.user.settings.automation !== 'system') {
            return;
        }
        this.handleAutoCheck();
    };

    private handleAutoCheck = () => {
        if (!this.ready) {
            return;
        }
        const isEnabled = this.isEnabled();
        if (this.wasEnabledOnLastCheck !== isEnabled) {
            this.wasEnabledOnLastCheck = isEnabled;
            this.onAppToggle();
            this.tabs.sendMessage(this.getTabMessage);
            this.reportChanges();
        }
    };

    changeSettings($settings: Partial<UserSettings>) {
        const prev = {...this.user.settings};

        this.user.set($settings);

        if (
            (prev.enabled !== this.user.settings.enabled) ||
            (prev.automation !== this.user.settings.automation) ||
            (prev.time.activation !== this.user.settings.time.activation) ||
            (prev.time.deactivation !== this.user.settings.time.deactivation) ||
            (prev.location.latitude !== this.user.settings.location.latitude) ||
            (prev.location.longitude !== this.user.settings.location.longitude)
        ) {
            this.onAppToggle();
        }
        if (prev.syncSettings !== this.user.settings.syncSettings) {
            this.user.saveSyncSetting(this.user.settings.syncSettings);
        }
        if (this.isEnabled() && $settings.changeBrowserTheme != null && prev.changeBrowserTheme !== $settings.changeBrowserTheme) {
            if ($settings.changeBrowserTheme) {
                setWindowTheme(this.user.settings.theme);
            } else {
                resetWindowTheme();
            }
        }

        this.onSettingsChanged();
    }

    setTheme($theme: Partial<FilterConfig>) {
        this.user.set({theme: {...this.user.settings.theme, ...$theme}});

        if (this.isEnabled() && this.user.settings.changeBrowserTheme) {
            setWindowTheme(this.user.settings.theme);
        }

        this.onSettingsChanged();
    }

    private async reportChanges() {
        const info = await this.collectData();
        this.messenger.reportChanges(info);
    }

    toggleURL(url: string) {
        const isInDarkList = isURLInList(url, this.config.DARK_SITES);
        const siteList = isInDarkList ?
            this.user.settings.siteListEnabled.slice() :
            this.user.settings.siteList.slice();
        const pattern = getURLHostOrProtocol(url);
        const index = siteList.indexOf(pattern);
        if (index < 0) {
            siteList.push(pattern);
        } else {
            siteList.splice(index, 1);
        }
        if (isInDarkList) {
            this.changeSettings({siteListEnabled: siteList});
        } else {
            this.changeSettings({siteList});
        }
    }

    /**
     * Adds host name of last focused tab
     * into Sites List (or removes).
     */
    async toggleCurrentSite() {
        const url = await this.tabs.getActiveTabURL();
        this.toggleURL(url);
    }


    //------------------------------------
    //
    //       Handle config changes
    //

    private onAppToggle() {
        if (this.isEnabled()) {
            this.icon.setActive();
            if (this.user.settings.changeBrowserTheme) {
                setWindowTheme(this.user.settings.theme);
            }
        } else {
            this.icon.setInactive();
            if (this.user.settings.changeBrowserTheme) {
                resetWindowTheme();
            }
        }
    }

    private onSettingsChanged() {
        if (!this.ready) {
            return;
        }

        this.wasEnabledOnLastCheck = this.isEnabled();
        this.tabs.sendMessage(this.getTabMessage);
        this.saveUserSettings();
        this.reportChanges();
    }

    private onRemoteSettingsChange() {
        // TODO: Requires proper handling and more testing
        // to prevent cycling across instances.
    }


    //----------------------
    //
    // Add/remove css to tab
    //
    //----------------------

    private getURLInfo(url: string): TabInfo {
        const {DARK_SITES} = this.config;
        const isInDarkList = isURLInList(url, DARK_SITES);
        const isProtected = !canInjectScript(url);
        return {
            url,
            isInDarkList,
            isProtected,
        };
    }

    private getTabMessage = (url: string, frameURL: string) => {
        const urlInfo = this.getURLInfo(url);
        if (this.isEnabled() && isURLEnabled(url, this.user.settings, urlInfo)) {
            const custom = this.user.settings.customThemes.find(({url: urlList}) => isURLInList(url, urlList));
            const preset = custom ? null : this.user.settings.presets.find(({urls}) => isURLInList(url, urls));
            const theme = custom ? custom.theme : preset ? preset.theme : this.user.settings.theme;

            console.log(`Creating CSS for url: ${url}`);
            switch (theme.engine) {
                case ThemeEngines.cssFilter: {
                    return {
                        type: 'add-css-filter',
                        data: createCSSFilterStylesheet(theme, url, frameURL, this.config.INVERSION_FIXES),
                    };
                }
                case ThemeEngines.svgFilter: {
                    if (isFirefox) {
                        return {
                            type: 'add-css-filter',
                            data: createSVGFilterStylesheet(theme, url, frameURL, this.config.INVERSION_FIXES),
                        };
                    }
                    return {
                        type: 'add-svg-filter',
                        data: {
                            css: createSVGFilterStylesheet(theme, url, frameURL, this.config.INVERSION_FIXES),
                            svgMatrix: getSVGFilterMatrixValue(theme),
                            svgReverseMatrix: getSVGReverseFilterMatrixValue(),
                        },
                    };
                }
                case ThemeEngines.staticTheme: {
                    return {
                        type: 'add-static-theme',
                        data: theme.stylesheet && theme.stylesheet.trim() ?
                            theme.stylesheet :
                            createStaticStylesheet(theme, url, frameURL, this.config.STATIC_THEMES),
                    };
                }
                case ThemeEngines.dynamicTheme: {
                    const filter = {...theme};
                    delete filter.engine;
                    const fixes = getDynamicThemeFixesFor(url, frameURL, this.config.DYNAMIC_THEME_FIXES, this.user.settings.enableForPDF);
                    const isIFrame = frameURL != null;
                    return {
                        type: 'add-dynamic-theme',
                        data: {filter, fixes, isIFrame},
                    };
                }
                default: {
                    throw new Error(`Unknown engine ${theme.engine}`);
                }
            }
        }

        console.log(`Site is not inverted: ${url}`);
        return {
            type: 'clean-up',
        };
    };


    //-------------------------------------
    //          User settings

    private async saveUserSettings() {
        await this.user.saveSettings();
        console.log('saved', this.user.settings);
    }
}<|MERGE_RESOLUTION|>--- conflicted
+++ resolved
@@ -97,16 +97,12 @@
         this.registerCommands();
 
         this.ready = true;
-<<<<<<< HEAD
-        isFirefox && this.tabs.addCSSListener();
-        this.tabs.updateContentScript({runOnProtectedPages: this.user.settings.enableForProtectedPages});
-=======
         if (isThunderbird) {
             this.tabs.registerMailDisplayScript();
         } else {
+            isFirefox && this.tabs.addCSSListener();
             this.tabs.updateContentScript({runOnProtectedPages: this.user.settings.enableForProtectedPages});
         }
->>>>>>> c994e30c
 
         this.awaiting.forEach((ready) => ready());
         this.awaiting = null;
