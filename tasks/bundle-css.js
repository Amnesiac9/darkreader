const fs = require('fs-extra');
const less = require('less');
const path = require('path');
const {getDestDir} = require('./paths');
const reload = require('./reload');
const {createTask} = require('./task');

function getLessFiles({debug}) {
    const dir = getDestDir({debug});
    return {
        'src/ui/devtools/style.less': `${dir}/ui/devtools/style.css`,
        'src/ui/popup/style.less': `${dir}/ui/popup/style.css`,
        'src/ui/stylesheet-editor/style.less': `${dir}/ui/stylesheet-editor/style.css`,
    };
}

async function bundleCSSEntry({src, dest}) {
    const srcDir = path.join(process.cwd(), path.dirname(src));
    const input = await fs.readFile(src, {encoding: 'utf8'});
<<<<<<< HEAD
    const output = await less.render(input, {paths: [srcDir], strictUnits: true});
=======
    const output = await less.render(input, {paths: [srcDir], math: 'always'});
>>>>>>> 58407ef8
    const {css} = output;
    await fs.outputFile(dest, css, {encoding: 'utf8'});
}

async function bundleCSS({debug}) {
    const files = getLessFiles({debug});
    for (const [src, dest] of Object.entries(files)) {
        await bundleCSSEntry({src, dest});
    }
    const dir = getDestDir({debug});
    const firefoxDir = getDestDir({debug, firefox: true});
    const thunderBirdDir = getDestDir({debug, thunderbird: true});
    for (const dest of Object.values(files)) {
        const ffDest = `${firefoxDir}/${dest.substring(dir.length + 1)}`;
        const tbDest = `${thunderBirdDir}/${dest.substring(dir.length + 1)}`;
        await fs.copy(dest, ffDest);
        await fs.copy(dest, tbDest);
    }
}

module.exports = createTask(
    'bundle-css',
    bundleCSS,
).addWatcher(
    ['src/**/*.less'],
    async () => {
        await bundleCSS({debug: true});
        reload({type: reload.CSS});
    },
);<|MERGE_RESOLUTION|>--- conflicted
+++ resolved
@@ -17,11 +17,7 @@
 async function bundleCSSEntry({src, dest}) {
     const srcDir = path.join(process.cwd(), path.dirname(src));
     const input = await fs.readFile(src, {encoding: 'utf8'});
-<<<<<<< HEAD
-    const output = await less.render(input, {paths: [srcDir], strictUnits: true});
-=======
-    const output = await less.render(input, {paths: [srcDir], math: 'always'});
->>>>>>> 58407ef8
+    const output = await less.render(input, {paths: [srcDir], math: 'always', strictUnits: true});
     const {css} = output;
     await fs.outputFile(dest, css, {encoding: 'utf8'});
 }
