--- conflicted
+++ resolved
@@ -62,28 +62,16 @@
     "url": "https://opencollective.com/darkreader"
   },
   "devDependencies": {
-<<<<<<< HEAD
-    "@types/chrome": "0.0.129",
-    "@types/jasmine": "3.6.3",
-=======
-    "@rollup/plugin-node-resolve": "11.2.0",
-    "@rollup/plugin-replace": "2.4.1",
-    "@rollup/pluginutils": "4.1.0",
     "@types/chrome": "0.0.133",
     "@types/jasmine": "3.6.4",
->>>>>>> 9b2d516e
     "@types/jest": "26.0.20",
     "@types/karma": "6.1.0",
     "@types/node": "14.14.31",
     "@typescript-eslint/eslint-plugin": "4.16.1",
     "@typescript-eslint/parser": "4.16.1",
     "chokidar": "3.5.1",
-<<<<<<< HEAD
     "esbuild": "0.8.39",
-    "eslint": "7.19.0",
-=======
     "eslint": "7.20.0",
->>>>>>> 9b2d516e
     "eslint-plugin-local": "1.0.0",
     "fs-extra": "9.1.0",
     "globby": "11.0.2",
@@ -98,15 +86,7 @@
     "less": "4.1.1",
     "malevic": "0.18.6",
     "prettier": "2.2.1",
-<<<<<<< HEAD
-    "puppeteer-core": "7.0.4",
-=======
     "puppeteer-core": "7.1.0",
-    "rollup": "2.39.1",
-    "rollup-plugin-istanbul2": "2.0.2",
-    "rollup-plugin-typescript2": "0.30.0",
-    "ts-jest": "26.5.2",
->>>>>>> 9b2d516e
     "ts-node": "9.1.1",
     "tsconfig-paths": "3.9.0",
     "typescript": "4.2.2",
