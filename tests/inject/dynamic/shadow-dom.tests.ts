import '../polyfills';
import {DEFAULT_THEME} from '../../../src/defaults';
import {createOrUpdateDynamicTheme, removeDynamicTheme} from '../../../src/inject/dynamic-theme';
import {multiline, timeout} from '../../test-utils';

const theme = {
    ...DEFAULT_THEME,
    darkSchemeBackgroundColor: 'black',
    darkSchemeTextColor: 'white',
};
let container: HTMLElement;

beforeEach(() => {
    container = document.body;
    container.innerHTML = '';
});

afterEach(() => {
    removeDynamicTheme();
    container.innerHTML = '';
});

<<<<<<< HEAD
describe('Handle Shadow-DOM', () => {
    it('should add static overrides', () => {
=======
describe('SHADOW DOM', () => {
    it('should add static overrides', async () => {
>>>>>>> 58407ef8
        container.innerHTML = multiline(
            '<div class="shadow-dom-wrapper"></div>',
        );
        document.querySelector('.shadow-dom-wrapper').attachShadow({mode: 'open'});
        createOrUpdateDynamicTheme(theme, null, false);
        const shadowRoot = document.querySelector('.shadow-dom-wrapper').shadowRoot;
        expect(shadowRoot.firstElementChild.classList.contains('darkreader--inline')).toBe(true);
        expect(shadowRoot.firstElementChild.nextElementSibling.classList.contains('darkreader--override')).toBe(true);
    });

    it('should override styles', async () => {
        container.innerHTML = multiline(
            '<div class="shadow-dom-wrapper"></div>',
        );
        const shadow = document.querySelector('.shadow-dom-wrapper').attachShadow({mode: 'open'});
        const style = document.createElement('style');
        style.classList.add('test-case-style');
        shadow.appendChild(style);
        style.sheet.insertRule('h1 { color: gray }');
        style.sheet.insertRule('strong { color: red }');
        createOrUpdateDynamicTheme(theme, null, false);

        const shadowRoot = document.querySelector('.shadow-dom-wrapper').shadowRoot;
        const testCase = shadowRoot.querySelector('.test-case-style');
        expect(testCase.nextElementSibling.classList.contains('darkreader--sync')).toBe(true);
        expect((testCase.nextElementSibling as HTMLStyleElement).sheet.cssRules.length).toBe(2);
    });

    it('should react to DOM changes', async () => {
        container.innerHTML = multiline(
            '<div class="shadow-dom-wrapper"></div>',
        );
        const shadow = document.querySelector('.shadow-dom-wrapper').attachShadow({mode: 'open'});

        createOrUpdateDynamicTheme(theme, null, false);
        const style = document.createElement('style');
        style.classList.add('test-case-style');
        shadow.appendChild(style);
        style.sheet.insertRule('h1 { color: gray }');
        style.sheet.insertRule('strong { color: red }');

        await timeout(0);
        const shadowRoot = document.querySelector('.shadow-dom-wrapper').shadowRoot;
        const testCase = shadowRoot.querySelector('.test-case-style');
        expect(shadowRoot.firstElementChild.classList.contains('darkreader--inline')).toBe(true);
        expect(shadowRoot.firstElementChild.nextElementSibling.classList.contains('darkreader--override')).toBe(true);
        expect(testCase.nextElementSibling.classList.contains('darkreader--sync')).toBe(true);
        expect((testCase.nextElementSibling as HTMLStyleElement).sheet.cssRules.length).toBe(2);
    });

    it('should override inline styles', async () => {
        container.innerHTML = multiline(
            '<div class="shadow-dom-wrapper"></div>',
        );
        const shadow = document.querySelector('.shadow-dom-wrapper').attachShadow({mode: 'open'});

        createOrUpdateDynamicTheme(theme, null, false);
        const standardElement = document.createElement('p');
        standardElement.style.color = 'red';
        shadow.appendChild(standardElement);

        await timeout(0);
        const shadowRoot = document.querySelector('.shadow-dom-wrapper').shadowRoot;
        expect(getComputedStyle(shadowRoot.querySelector('p')).color).toBe('rgb(255, 26, 26)');
    });

    it('should handle defined custom elements', async () => {
        container.innerHTML = multiline(
            '<custom-element>',
            '</custom-element>',
        );
        class CustomElement extends HTMLElement {
            constructor() {
                super();
                const shadowRoot = this.attachShadow({mode: 'open'});
                const style = document.createElement('style');
                style.textContent = 'p { color: pink }';
                const paragraph = document.createElement('p');
                paragraph.textContent = 'Some text content that should be pink.';

                shadowRoot.append(style);
                shadowRoot.append(paragraph);
            }
        }
        customElements.define('custom-element', CustomElement);

        createOrUpdateDynamicTheme(theme, null, false);
        const shadowRoot = document.querySelector('custom-element').shadowRoot;
        expect(getComputedStyle(shadowRoot.querySelector('p')).color).toBe('rgb(255, 198, 208)');
    });

    it('should react to defined custom elements', async () => {
        container.innerHTML = multiline(
            '<delayed-custom-element>',
            '</delayed-custom-element>',
        );
        class DelayedCustomElement extends HTMLElement {
            constructor() {
                super();
                const shadowRoot = this.attachShadow({mode: 'open'});
                const style = document.createElement('style');
                style.textContent = 'p { color: pink }';
                const paragraph = document.createElement('p');
                paragraph.textContent = 'Some text content that should be pink.';

                shadowRoot.append(style);
                shadowRoot.append(paragraph);
            }
        }

        createOrUpdateDynamicTheme(theme, null, false);
        customElements.define('delayed-custom-element', DelayedCustomElement);

        await timeout(0);
        const shadowRoot = document.querySelector('delayed-custom-element').shadowRoot;
        expect(getComputedStyle(shadowRoot.querySelector('p')).color).toBe('rgb(255, 198, 208)');
    });

});<|MERGE_RESOLUTION|>--- conflicted
+++ resolved
@@ -20,13 +20,8 @@
     container.innerHTML = '';
 });
 
-<<<<<<< HEAD
-describe('Handle Shadow-DOM', () => {
+describe('SHADOW DOM', () => {
     it('should add static overrides', () => {
-=======
-describe('SHADOW DOM', () => {
-    it('should add static overrides', async () => {
->>>>>>> 58407ef8
         container.innerHTML = multiline(
             '<div class="shadow-dom-wrapper"></div>',
         );
@@ -37,7 +32,7 @@
         expect(shadowRoot.firstElementChild.nextElementSibling.classList.contains('darkreader--override')).toBe(true);
     });
 
-    it('should override styles', async () => {
+    it('should override styles', () => {
         container.innerHTML = multiline(
             '<div class="shadow-dom-wrapper"></div>',
         );
@@ -93,7 +88,7 @@
         expect(getComputedStyle(shadowRoot.querySelector('p')).color).toBe('rgb(255, 26, 26)');
     });
 
-    it('should handle defined custom elements', async () => {
+    it('should handle defined custom elements', () => {
         container.innerHTML = multiline(
             '<custom-element>',
             '</custom-element>',
