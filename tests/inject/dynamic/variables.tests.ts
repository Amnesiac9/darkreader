import '../polyfills';
import {DEFAULT_THEME} from '../../../src/defaults';
import {isFirefox} from '../../../src/utils/platform';
import {createOrUpdateDynamicTheme, removeDynamicTheme} from '../../../src/inject/dynamic-theme';
import {multiline, timeout} from '../../test-utils';

const theme = {
    ...DEFAULT_THEME,
    darkSchemeBackgroundColor: 'black',
    darkSchemeTextColor: 'white',
};
let container: HTMLElement;

beforeEach(() => {
    container = document.body;
    container.innerHTML = '';
});

afterEach(() => {
    removeDynamicTheme();
    container.innerHTML = '';
    document.documentElement.removeAttribute('style');
});

describe('CSS VARIABLES OVERRIDE', () => {
    it('should override style with variables', () => {
        container.innerHTML = multiline(
            '<style>',
            '    :root {',
            '        --bg: gray;',
            '        --text: red;',
            '    }',
            '    h1 { background: var(--bg); }',
            '    h1 strong { color: var(--text); }',
            '</style>',
            '<h1>CSS <strong>variables</strong>!</h1>',
        );
        createOrUpdateDynamicTheme(theme, null, false);
        expect(getComputedStyle(container).backgroundColor).toBe('rgb(0, 0, 0)');
        expect(getComputedStyle(container.querySelector('h1')).backgroundColor).toBe('rgb(102, 102, 102)');
        expect(getComputedStyle(container.querySelector('h1')).color).toBe('rgb(255, 255, 255)');
        expect(getComputedStyle(container.querySelector('h1 strong')).color).toBe('rgb(255, 26, 26)');
    });

    it('should override style with variables (reverse order)', () => {
        container.innerHTML = multiline(
            '<style>',
            '    h1 { background: var(--bg); }',
            '    h1 strong { color: var(--text); }',
            '</style>',
            '<style>',
            '    :root {',
            '        --bg: gray;',
            '        --text: green;',
            '    }',
            '</style>',
            '<h1>CSS <strong>variables</strong>!</h1>',
        );
        createOrUpdateDynamicTheme(theme, null, false);
        expect(getComputedStyle(container).backgroundColor).toBe('rgb(0, 0, 0)');
        expect(getComputedStyle(container.querySelector('h1')).backgroundColor).toBe('rgb(102, 102, 102)');
        expect(getComputedStyle(container.querySelector('h1')).color).toBe('rgb(255, 255, 255)');
        expect(getComputedStyle(container.querySelector('h1 strong')).color).toBe('rgb(140, 255, 140)');
    });

    it('should skip undefined variables', () => {
        container.innerHTML = multiline(
            '<style>',
            '    h1 { background: var(--bg); }',
            '    h1 strong { color: var(--text); }',
            '</style>',
            '<h1>CSS <strong>variables</strong>!</h1>',
        );
        createOrUpdateDynamicTheme(theme, null, false);
        expect(getComputedStyle(container).backgroundColor).toBe('rgb(0, 0, 0)');
        expect(getComputedStyle(container.querySelector('h1')).backgroundColor).toBe('rgba(0, 0, 0, 0)');
        expect(getComputedStyle(container.querySelector('h1')).color).toBe('rgb(255, 255, 255)');
        expect(getComputedStyle(container.querySelector('h1 strong')).color).toBe('rgb(255, 255, 255)');
    });

    it('should use fallback variable value', () => {
        container.innerHTML = multiline(
            '<style>',
            '    h1 { color: var(--text, red); }',
            '</style>',
            '<h1>CSS <strong>variables</strong>!</h1>',
        );
        createOrUpdateDynamicTheme(theme, null, false);
        expect(getComputedStyle(container.querySelector('h1')).color).toBe('rgb(255, 26, 26)');
    });

    it('should not use fallback variable value', () => {
        container.innerHTML = multiline(
            '<style>',
            '    :root {',
            '        --text: green;',
            '    }',
            '    h1 { color: var(--text, red); }',
            '</style>',
            '<h1>CSS <strong>variables</strong>!</h1>',
        );
        createOrUpdateDynamicTheme(theme, null, false);
        expect(getComputedStyle(container.querySelector('h1')).color).toBe('rgb(140, 255, 140)');
    });

    it('should handle variables referencing other variables', () => {
        container.innerHTML = multiline(
            '<style>',
            '    :root {',
            '        --alert: red;',
            '        --text: var(--alert);',
            '    }',
            '    h1 { color: var(--text); }',
            '</style>',
            '<h1>CSS <strong>variables</strong>!</h1>',
        );
        createOrUpdateDynamicTheme(theme, null, false);
        expect(getComputedStyle(container.querySelector('h1')).color).toBe('rgb(255, 26, 26)');
    });

    it('should handle variables referencing other variables (reverse order)', () => {
        container.innerHTML = multiline(
            '<style>',
            '    :root {',
            '        --text: var(--alert);',
            '        --alert: red;',
            '    }',
            '    h1 { color: var(--text); }',
            '</style>',
            '<h1>CSS <strong>variables</strong>!</h1>',
        );
        createOrUpdateDynamicTheme(theme, null, false);
        expect(getComputedStyle(container.querySelector('h1')).color).toBe('rgb(255, 26, 26)');
    });

    it('should handle shorthand background with deep color refs', () => {
        container.innerHTML = multiline(
            '<style>',
            '    :root {',
            '        --red: red;',
            '        --bg: var(--red);',
            '    }',
            '    h1 { background: var(--bg); }',
            '</style>',
            '<h1>CSS <strong>variables</strong></h1>',
        );
        createOrUpdateDynamicTheme(theme, null, false);
        expect(getComputedStyle(container.querySelector('h1')).backgroundColor).toBe('rgb(204, 0, 0)');
    });

    it('should handle variables having multiple types', () => {
        container.innerHTML = multiline(
            '<style>',
            '    :root {',
            '        --dark: red;',
            '        --light: green;',
            '    }',
            '    .dark {',
            '        background-color: var(--dark);',
            '        color: var(--light);',
            '    }',
            '    .light {',
            '        background: var(--light);',
            '        color: var(--dark);',
            '    }',
            '</style>',
            '<h1 class="dark">Dark background light text</h1>',
            '<h1 class="light">Light background dark text</h1>',
        );
        createOrUpdateDynamicTheme(theme, null, false);
        expect(getComputedStyle(container.querySelector('.dark')).backgroundColor).toBe('rgb(204, 0, 0)');
        expect(getComputedStyle(container.querySelector('.dark')).color).toBe('rgb(140, 255, 140)');
        expect(getComputedStyle(container.querySelector('.light')).backgroundColor).toBe('rgb(0, 102, 0)');
        expect(getComputedStyle(container.querySelector('.light')).color).toBe('rgb(255, 26, 26)');
    });

    /*
    it('should handle variables having multiple types in shorthand properties', () => {
        container.innerHTML = multiline(
            '<style>',
            '    :root {',
            '        --color: green;',
            '    }',
            '    h1 {',
            '        border: 1px solid var(--color);',
            '    }',
            '    h1 {',
            '        background: linear-gradient(var(--color), white);',
            '    }',
            '</style>',
            '<h1>Variables</h1>',
        );
        createOrUpdateDynamicTheme(theme, null, false);
        expect(getComputedStyle(container.querySelector('h1')).backgroundImage).toBe('linear-gradient(rgb(0, 102, 0), rgb(0, 0, 0))');
        expect(getComputedStyle(container.querySelector('h1')).borderColor).toBe('rgb(0, 217, 0)');
    });
    */

    it('should use fallback when nested variables are missing', () => {
        container.innerHTML = multiline(
            '<style>',
            '    h1 { color: var(--text, var(--alert, green)); }',
            '</style>',
            '<h1>CSS <strong>variables</strong>!</h1>',
        );
        createOrUpdateDynamicTheme(theme, null, false);
        expect(getComputedStyle(container.querySelector('h1')).color).toBe('rgb(140, 255, 140)');
    });

    it('should not freeze on cyclic references', () => {
        container.innerHTML = multiline(
            '<style>',
            '    :root {',
            '        --text: var(--text);',
            '    }',
            '    h1 { color: var(--text); }',
            '</style>',
            '<h1>CSS <strong>variables</strong>!</h1>',
        );
        createOrUpdateDynamicTheme(theme, null, false);
        expect(getComputedStyle(container.querySelector('h1')).color).toBe('rgb(255, 255, 255)');
    });

    it('should not freeze on nested cyclic references', () => {
        container.innerHTML = multiline(
            '<style>',
            '    :root {',
            '        --alert: var(--text);',
            '        --text: var(--alert);',
            '    }',
            '    h1 { color: var(--text); }',
            '</style>',
            '<h1>CSS <strong>variables</strong>!</h1>',
        );
        createOrUpdateDynamicTheme(theme, null, false);
        expect(getComputedStyle(container.querySelector('h1')).color).toBe('rgb(255, 255, 255)');
    });

    it('should react on variable change', async () => {
        container.innerHTML = multiline(
            '<style id="variables">',
            '    :root {',
            '        --text: red;',
            '    }',
            '</style>',
            '<style>',
            '    h1 { color: var(--text); }',
            '</style>',
            '<h1>CSS <strong>variables</strong>!</h1>',
        );
        createOrUpdateDynamicTheme(theme, null, false);
        expect(getComputedStyle(container.querySelector('h1')).color).toBe('rgb(255, 26, 26)');

        const styleElement = document.getElementById('variables') as HTMLStyleElement;
        styleElement.textContent = ':root { --text: green; }';
        await timeout(0);
        expect(getComputedStyle(container.querySelector('h1')).color).toBe('rgb(140, 255, 140)');
    });

<<<<<<< HEAD
=======
    it('should use <html> element variables', async () => {
        document.documentElement.setAttribute('style', '--text: red;');
        container.innerHTML = multiline(
            '<style>',
            '    h1 { color: var(--text); }',
            '</style>',
            '<h1>CSS <strong>variables</strong>!</h1>',
        );
        createOrUpdateDynamicTheme(theme, null, false);
        expect(getComputedStyle(container.querySelector('h1')).color).toBe('rgb(255, 26, 26)');

        document.documentElement.setAttribute('style', '--text: green;');
        await timeout(0);
        expect(getComputedStyle(container.querySelector('h1')).color).toBe('rgb(140, 255, 140)');
    });

>>>>>>> 3098da34
    it('should consider variable selector', () => {
        container.innerHTML = multiline(
            '<style>',
            '    .red {',
            '        --text: red;',
            '    }',
            '    .green {',
            '        --text: green;',
            '    }',
            '    h1 { color: var(--text); }',
            '</style>',
            '<h1 class="red">Red CSS variable</h1>',
            '<h1 class="green">Green CSS variable</h1>',
        );
        createOrUpdateDynamicTheme(theme, null, false);
        expect(getComputedStyle(container.querySelector('.red')).color).toBe('rgb(255, 26, 26)');
        expect(getComputedStyle(container.querySelector('.green')).color).toBe('rgb(140, 255, 140)');
    });

    it('should handle internal conversion of hex to RGB', async () => {
        container.innerHTML = multiline(
            '<style>',
            '   :root {',
            '       --bg: #fff;',
            '       --text: #000;',
            '   }',
            '</style>',
            '<style>',
            '   h1 {',
            '       background: var(--bg);',
            '       color: var(--text);',
            '   }',
            '</style>',
            '<h1>Dark <strong>Theme</strong>!</h1>',
        );
        createOrUpdateDynamicTheme(theme, null, false);
        expect(getComputedStyle(container.querySelector('h1')).color).toBe('rgb(255, 255, 255)');
        expect(getComputedStyle(container.querySelector('h1')).backgroundColor).toBe('rgb(0, 0, 0)');
    });

    it('should handle variables inside color values (constructed colors)', async () => {
        container.innerHTML = multiline(
            '<style>',
            '    :root {',
            '        --bg: 255, 255, 255;',
            '        --text: 0, 0, 0;',
            '    }',
            '</style>',
            '<style>',
            '    h1 {',
            '        background: rgb(var(--bg));',
            '        color: rgb(var(--text));',
            '    }',
            '</style>',
            '<h1>Colors with variables inside</h1>',
        );
        createOrUpdateDynamicTheme(theme, null, false);
        expect(getComputedStyle(container.querySelector('h1')).color).toBe('rgb(255, 255, 255)');
        expect(getComputedStyle(container.querySelector('h1')).backgroundColor).toBe('rgb(0, 0, 0)');
    });

    it('should use fallback when variable inside a color not found', async () => {
        container.innerHTML = multiline(
            '<style>',
            '    h1 {',
            '        background: rgb(var(--bg, 255, 0, 0));',
            '    }',
            '</style>',
            '<h1>Colors with variables inside</h1>',
        );
        createOrUpdateDynamicTheme(theme, null, false);
        expect(getComputedStyle(container.querySelector('h1')).backgroundColor).toBe('rgb(204, 0, 0)');
    });

    it('should handle variables in constructed colors that refer to other vars', async () => {
        container.innerHTML = multiline(
            '<style>',
            '    :root {',
            '        --v255: 255;',
            '        --red: var(--v255), 0, 0;',
            '        --bg: var(--unknown, var(--red));',
            '        --text: var(--red);',
            '    }',
            '</style>',
            '<style>',
            '    h1 {',
            '        background: rgb(var(--bg));',
            '        color: rgb(var(--text));',
            '    }',
            '</style>',
            '<h1>Colors with variables inside</h1>',
        );
        createOrUpdateDynamicTheme(theme, null, false);
        expect(getComputedStyle(container.querySelector('h1')).color).toBe('rgb(255, 26, 26)');
        expect(getComputedStyle(container.querySelector('h1')).backgroundColor).toBe('rgb(204, 0, 0)');
    });

    it('should handle variables that refer to constructed colors', async () => {
        container.innerHTML = multiline(
            '<style>',
            '    :root {',
            '        --red: 255, 0, 0;',
            '        --blue: 0, 0, 255;',
            '        --rgb-blue: rgb(var(--blue));',
            '        --bg: rgb(var(--red));',
            '        --text: var(--rgb-blue);',
            '    }',
            '</style>',
            '<style>',
            '    h1 {',
            '        background: var(--bg);',
            '        color: var(--text);',
            '    }',
            '</style>',
            '<h1>Colors with variables inside</h1>',
        );
        createOrUpdateDynamicTheme(theme, null, false);
        expect(getComputedStyle(container.querySelector('h1')).backgroundColor).toBe('rgb(204, 0, 0)');
        expect(getComputedStyle(container.querySelector('h1')).color).toBe('rgb(51, 125, 255)');
    });

    it('should handle variables that refer to constructed colors asynchronously', async () => {
        container.innerHTML = multiline(
            '<style>',
            '    :root {',
            '        --red: 255, 0, 0;',
            '        --bg: rgb(var(--red));',
            '    }',
            '    h1 {',
            '        color: var(--text);',
            '    }',
            '</style>',
            '<h1>Colors with variables inside</h1>',
        );
        createOrUpdateDynamicTheme(theme, null, false);
        const anotherStyle = document.createElement('style');
        anotherStyle.textContent = multiline(
            ':root {',
            '    --blue: 0, 0, 255;',
            '    --rgb-blue: rgb(var(--blue));',
            '    --text: var(--rgb-blue);',
            '}',
            'h1 {',
            '    background: var(--bg);',
            '}',
        );
        container.append(anotherStyle);
        await timeout(0);
        expect(getComputedStyle(container.querySelector('h1')).backgroundColor).toBe('rgb(204, 0, 0)');
        expect(getComputedStyle(container.querySelector('h1')).color).toBe('rgb(51, 125, 255)');
    });

    it('should handle variables that are both contructed and usual colors', async () => {
        container.innerHTML = multiline(
            '<style>',
            '    :root {',
            '        --red: 255, 0, 0;',
            '        --bg: green;',
            '    }',
            '    h1 {',
            '        --bg: rgb(var(--red));',
            '        background: var(--bg)',
            '    }',
            '</style>',
            '<h1>Colors with variables inside</h1>',
        );
        createOrUpdateDynamicTheme(theme, null, false);
        expect(getComputedStyle(container.querySelector('h1')).backgroundColor).toBe('rgb(204, 0, 0)');
    });

    it('should handle cyclic references in constructed colors', async () => {
        container.innerHTML = multiline(
            '<style>',
            '    :root {',
            '        --bg: var(--text);',
            '        --text: var(--bg);',
            '    }',
            '</style>',
            '<style>',
            '    h1 {',
            '        background: rgb(var(--bg));',
            '        color: rgb(var(--text));',
            '    }',
            '</style>',
            '<h1>Colors with variables inside</h1>',
        );
        createOrUpdateDynamicTheme(theme, null, false);
        expect(getComputedStyle(container.querySelector('h1')).color).toBe('rgb(255, 255, 255)');
        expect(getComputedStyle(container.querySelector('h1')).backgroundColor).toBe('rgb(0, 0, 0)');
    });

    it('should handle variables inside border color values', async () => {
        container.innerHTML = multiline(
            '<style>',
            '    :root {',
            '        --red: 255, 0, 0;',
            '    }',
            '</style>',
            '<style>',
            '    h1 {',
            '        border: 1px solid rgb(var(--red));',
            '    }',
            '</style>',
            '<h1>Colors with variables inside</h1>',
        );
        createOrUpdateDynamicTheme(theme, null, false);
        const elementStyle = getComputedStyle(container.querySelector('h1'));
        if (isFirefox) {
            expect(elementStyle.borderTopColor).toBe('rgb(179, 0, 0)');
            expect(elementStyle.borderRightColor).toBe('rgb(179, 0, 0)');
            expect(elementStyle.borderBottomColor).toBe('rgb(179, 0, 0)');
            expect(elementStyle.borderLeftColor).toBe('rgb(179, 0, 0)');
        } else {
            expect(elementStyle.borderColor).toBe('rgb(179, 0, 0)');
        }
    });

    it('should handle media variables', () => {
        container.innerHTML = multiline(
            '<style>',
            '    @media screen and (min-width: 2px) {',
            '        .red {',
            '            --text: red;',
            '        }',
            '        .orange {',
            '            --text: orange',
            '        }',
            '    }',
            '    @media screen and (min-width: 2000000px) {',
            '        .green {',
            '            --text: green;',
            '        }',
            '    }',
            '    h1 { color: var(--text); }',
            '</style>',
            '<h1 class="red">Red CSS variable</h1>',
            '<h1 class="green">Green CSS variable</h1>',
            '<h1 class="orange">Orange CSS variable</h1>',
        );
        createOrUpdateDynamicTheme(theme, null, false);
        expect(getComputedStyle(container).backgroundColor).toBe('rgb(0, 0, 0)');
        expect(getComputedStyle(container.querySelector('.red')).color).toBe('rgb(255, 26, 26)');
        expect(getComputedStyle(container.querySelector('.green')).color).toBe('rgb(255, 255, 255)');
        expect(getComputedStyle(container.querySelector('.orange')).color).toBe('rgb(255, 174, 26)');
    });

    it('should handle nested variables', () => {
        container.innerHTML = multiline(
            '<style>',
            '    @media screen and (min-width: 2px) {',
            '        @media screen and (min-width: 3px) {',
            '            .red {',
            '                --text: red;',
            '            }',
            '        }',
            '    }',
            '    @media screen and (min-width: 2px) {',
            '        @media screen and (min-width: 2000000px) {',
            '            .green {',
            '                --text: green;',
            '            }',
            '        }',
            '    }',
            '    @media screen and (min-width: 2000000px) {',
            '        @media screen and (min-width: 2px) {',
            '            .orange {',
            '                --text: orange;',
            '            }',
            '        }',
            '    }',
            '    h1 {',
            '        color: var(--text);',
            '    }',
            '</style>',
            '<h1 class="red">Red CSS variable</h1>',
            '<h1 class="green">Green CSS variable</h1>',
            '<h1 class="orange">Orange CSS variable</h1>',
        );
        createOrUpdateDynamicTheme(theme, null, false);
        expect(getComputedStyle(container).backgroundColor).toBe('rgb(0, 0, 0)');
        expect(getComputedStyle(container.querySelector('.red')).color).toBe('rgb(255, 26, 26)');
        expect(getComputedStyle(container.querySelector('.green')).color).toBe('rgb(255, 255, 255)');
        expect(getComputedStyle(container.querySelector('.orange')).color).toBe('rgb(255, 255, 255)');
    });

    it('should handle media with the same selectors', () => {
        container.innerHTML = multiline(
            '<style>',
            '    @media screen and (min-width: 2px) {',
            '        h1 {',
            '            --text: green;',
            '        }',
            '    }',
            '    @media screen and (max-width: 2px) {',
            '        h1 {',
            '            --text: red;',
            '        }',
            '    }',
            '    h1 { color: var(--text); }',
            '</style>',
            '<h1>Media with same selectors</h1>',
        );
        createOrUpdateDynamicTheme(theme, null, false);
        expect(getComputedStyle(container.querySelector('h1')).color).toBe('rgb(140, 255, 140)');
    });

    it('should preserve media after change', () => {
        container.innerHTML = multiline(
            '<style>',
            '    @media screen and (min-width: 2px) {',
            '        /* This media should be used */',
            '        h1 {',
            '            --text: green;',
            '        }',
            '    }',
            '    @media screen and (max-width: 2px) {',
            '        /* This media should not be used */',
            '        h1 {',
            '            --text: red;',
            '        }',
            '    }',
            '    h1 { color: var(--text); }',
            '</style>',
            '<h1>Media after change</h1>',
        );
        createOrUpdateDynamicTheme(theme, null, false);
        expect(getComputedStyle(container.querySelector('h1')).color).toBe('rgb(140, 255, 140)');

        createOrUpdateDynamicTheme(theme, null, false);
        expect(getComputedStyle(container.querySelector('h1')).color).toBe('rgb(140, 255, 140)');
    });

    it('should handle same selector with different variables', () => {
        container.innerHTML = multiline(
            '<style>',
            '    @media screen and (min-width: 2px) {',
            '        h1 {',
            '            --text: green;',
            '        }',
            '        h1 {',
            '            --bg: red;',
            '        }',
            '    }',
            '    h1 { color: var(--text); background-color: var(--bg); }',
            '</style>',
            '<h1>Media with same selectors</h1>',
        );
        createOrUpdateDynamicTheme(theme, null, false);
        expect(getComputedStyle(container.querySelector('h1')).color).toBe('rgb(140, 255, 140)');
        expect(getComputedStyle(container.querySelector('h1')).backgroundColor).toBe('rgb(204, 0, 0)');
    });

    it('should properly modify variables in light mode', () => {
        container.innerHTML = multiline(
            '<style>',
            '    :root {',
            '        --bg: white;',
            '        --text: black;',
            '    }',
            '    h1 {',
            '        background: var(--bg);',
            '        color: var(--text);',
            '    }',
            '</style>',
            '<h1>Light scheme</h1>',
        );
        const lightTheme = {...theme, mode: 0, lightSchemeBackgroundColor: '#dddddd', lightSchemeTextColor: '#222222'};
        createOrUpdateDynamicTheme(lightTheme, null, false);
        expect(getComputedStyle(container.querySelector('h1')).backgroundColor).toBe('rgb(221, 221, 221)');
        expect(getComputedStyle(container.querySelector('h1')).color).toBe('rgb(34, 34, 34)');
    });

    it('should handle variables inside values', () => {
        container.innerHTML = multiline(
            '<style>',
            '    :root {',
            '        --border-color: #ff0000;',
            '        --text: green;',
            '    }',
            '    h1 {',
            '        border-bottom: 2px solid var(--border-color);',
            '        color: var(--text);',
            '    }',
            '</style>',
            '<h1>Border with variable</h1>',
        );
        createOrUpdateDynamicTheme(theme, null, false);
        expect(getComputedStyle(container.querySelector('h1')).borderBottomColor).toBe('rgb(179, 0, 0)');
        expect(getComputedStyle(container.querySelector('h1')).color).toBe('rgb(140, 255, 140)');
    });

    it('should handle variables that have variables inside', () => {
        container.innerHTML = multiline(
            '<style>',
            '    :root {',
            '        --dark-red: #ff0000;',
            '        --border: 2px solid var(--dark-red);',
            '        --text: green;',
            '    }',
            '    h1 {',
            '        border: var(--border);',
            '        color: var(--text);',
            '    }',
            '</style>',
            '<h1>Border with variable</h1>',
        );
        createOrUpdateDynamicTheme(theme, null, false);
        expect(getComputedStyle(container.querySelector('h1')).borderTopColor).toBe('rgb(179, 0, 0)');
        expect(getComputedStyle(container.querySelector('h1')).borderBottomColor).toBe('rgb(179, 0, 0)');
        expect(getComputedStyle(container.querySelector('h1')).borderLeftColor).toBe('rgb(179, 0, 0)');
        expect(getComputedStyle(container.querySelector('h1')).borderRightColor).toBe('rgb(179, 0, 0)');
        expect(getComputedStyle(container.querySelector('h1')).color).toBe('rgb(140, 255, 140)');
    });

    it('should handle border color variables', () => {
        container.innerHTML = multiline(
            '<style>',
            '    :root {',
            '        --border-color: green;',
            '    }',
            '    h1 {',
            '        border: 1px solid;',
            '        border-color: var(--border-color);',
            '    }',
            '</style>',
            '<h1>Border color with variable</h1>',
        );
        createOrUpdateDynamicTheme(theme, null, false);
        const elementStyle = getComputedStyle(container.querySelector('h1'));
        if (isFirefox) {
            expect(elementStyle.borderTopColor).toBe('rgb(0, 217, 0)');
            expect(elementStyle.borderRightColor).toBe('rgb(0, 217, 0)');
            expect(elementStyle.borderBottomColor).toBe('rgb(0, 217, 0)');
            expect(elementStyle.borderLeftColor).toBe('rgb(0, 217, 0)');
        } else {
            expect(elementStyle.borderColor).toBe('rgb(0, 217, 0)');
        }
    });

    it('should handle variables with gradients', () => {
        container.innerHTML = multiline(
            '<style>',
            '    :root {',
            '        --text: red;',
            '        --gradient: linear-gradient(red, white);',
            '        --bg: green;',
            '    }',
            '    h1 {',
            '        color: var(--text);',
            '        background-color: var(--bg);',
            '        background-image: var(--gradient);',
            '    }',
            '    h2 {',
            '        background: var(--gradient);',
            '    }',
            '</style>',
            '<h1>Weow Gradients</h1>',
            '<h2>Gradient 2</h2>'
        );
        createOrUpdateDynamicTheme(theme, null, false);
        expect(getComputedStyle(container.querySelector('h1')).color).toBe('rgb(255, 26, 26)');
        expect(getComputedStyle(container.querySelector('h1')).backgroundColor).toBe('rgb(0, 102, 0)');
        expect(getComputedStyle(container.querySelector('h1')).backgroundImage).toBe('linear-gradient(rgb(204, 0, 0), rgb(0, 0, 0))');
        expect(getComputedStyle(container.querySelector('h2')).backgroundImage).toBe('linear-gradient(rgb(204, 0, 0), rgb(0, 0, 0))');
    });

    it('should handle variables with background images', async () => {
        const darkIcon = multiline(
            '<svg xmlns="http://www.w3.org/2000/svg" viewBox="0 0 8 8" width="8" height="8">',
            '    <circle fill="black" cx="4" cy="4" r="3" />',
            '</svg>',
        );
        const redCross = multiline(
            '<svg xmlns="http://www.w3.org/2000/svg" viewBox="0 0 8 8" width="8" height="8">',
            '    <path fill="red" d="M3,1 h2 v2 h2 v2 h-2 v2 h-2 v-2 h-2 v-2 h2 z" />',
            '</svg>',
        );
        container.innerHTML = multiline(
            '<style>',
            '    :root {',
            `        --icon: url("data:image/svg+xml;base64,${btoa(darkIcon)}");`,
            `        --red-cross: url("data:image/svg+xml;base64,${btoa(redCross)}");`,
            '        --bg: green;',
            '    }',
            '    .icon1 {',
            '        background-color: var(--bg);',
            '        background-image: var(--icon);',
            '        background-repeat: no-repeat;',
            '        background-size: 100%;',
            '        display: inline-block;',
            '        height: 1rem;',
            '        width: 1rem;',
            '    }',
            '    .icon2 {',
            '        background: no-repeat center/100% var(--icon);',
            '        display: inline-block;',
            '        height: 1rem;',
            '        width: 1rem;',
            '    }',
            '    .icon3 {',
            '        background: no-repeat center/100% var(--red-cross), no-repeat center/100% var(--icon);',
            '        display: inline-block;',
            '        height: 1rem;',
            '        width: 1rem;',
            '    }',
            '</style>',
            '<h1>',
            '    <i class="icon1"></i>',
            '    <i class="icon2"></i>',
            '    <i class="icon3"></i>',
            '    Icons',
            '</h1>',
        );
        createOrUpdateDynamicTheme(theme, null, false);
        await timeout(100);
        expect(getComputedStyle(container.querySelector('.icon1')).backgroundImage).toMatch(/^url\("blob:.*"\)$/);
        expect(getComputedStyle(container.querySelector('.icon2')).backgroundImage).toMatch(/^url\("blob:.*"\)$/);
        expect(getComputedStyle(container.querySelector('.icon3')).backgroundImage).toMatch(/^url\("blob:.*"\), url\("blob:.*"\)$/);
    });

    it('should handle variables with gradients and images', async () => {
        const darkIcon = multiline(
            '<svg xmlns="http://www.w3.org/2000/svg" viewBox="0 0 8 8" width="8" height="8">',
            '    <circle fill="black" cx="4" cy="4" r="3" />',
            '</svg>',
        );
        container.innerHTML = multiline(
            '<style>',
            '    :root {',
            `        --icon: url("data:image/svg+xml;base64,${btoa(darkIcon)}");`,
            '        --gradient: linear-gradient(red, white);',
            '    }',
            '    .icon {',
            '        background: no-repeat center/100% var(--icon), var(--gradient);',
            '        display: inline-block;',
            '        height: 1rem;',
            '        width: 1rem;',
            '    }',
            '</style>',
            '<h1><i class="icon"></i>Mixed background</h1>',
        );
        createOrUpdateDynamicTheme(theme, null, false);
        await timeout(100);
        expect(getComputedStyle(container.querySelector('.icon')).backgroundImage).toMatch(/^url\("blob:.*"\), linear-gradient\(rgb\(204, 0, 0\), rgb\(0, 0, 0\)\)$/);
    });

    it('should handle asynchronous variable type resolution', async () => {
        container.innerHTML = multiline(
            '<style>',
            '    :root {',
            '        --color1: red;',
            '        --color2: green;',
            '    }',
            '</style>',
            '<h1>Asynchronous variables</h1>',
        );
        createOrUpdateDynamicTheme(theme, null, false);
        expect(getComputedStyle(container.querySelector('h1')).backgroundColor).toBe('rgba(0, 0, 0, 0)');
        expect(getComputedStyle(container.querySelector('h1')).color).toBe('rgb(255, 255, 255)');

        const anotherStyle = document.createElement('style');
        anotherStyle.textContent = multiline(
            'h1 {',
            '    background: var(--color2);',
            '    color: var(--color1);',
            '}',
        );
        container.append(anotherStyle);
        await timeout(0);
        expect(getComputedStyle(container.querySelector('h1')).backgroundColor).toBe('rgb(0, 102, 0)');
        expect(getComputedStyle(container.querySelector('h1')).color).toBe('rgb(255, 26, 26)');
    });

    it('should handle async resolution of multiple variable types', async () => {
        container.innerHTML = multiline(
            '<style>',
            '    :root {',
            '        --color: green;',
            '    }',
            '</style>',
            '<h1>Asynchronous variables with multiple types</h1>',
        );
        createOrUpdateDynamicTheme(theme, null, false);
        expect(getComputedStyle(container.querySelector('h1')).backgroundColor).toBe('rgba(0, 0, 0, 0)');
        expect(getComputedStyle(container.querySelector('h1')).color).toBe('rgb(255, 255, 255)');

        const anotherStyle = document.createElement('style');
        anotherStyle.textContent = multiline(
            'h1 {',
            '    background: var(--color);',
            '    border: 1px solid var(--color);',
            '    color: var(--color);',
            '}',
        );
        container.append(anotherStyle);
        await timeout(0);
        const updatedStyle = getComputedStyle(container.querySelector('h1'));
        expect(updatedStyle.backgroundColor).toBe('rgb(0, 102, 0)');
        expect(updatedStyle.color).toBe('rgb(140, 255, 140)');
        if (isFirefox) {
            expect(updatedStyle.borderTopColor).toBe('rgb(0, 217, 0)');
            expect(updatedStyle.borderRightColor).toBe('rgb(0, 217, 0)');
            expect(updatedStyle.borderBottomColor).toBe('rgb(0, 217, 0)');
            expect(updatedStyle.borderLeftColor).toBe('rgb(0, 217, 0)');
        } else {
            expect(updatedStyle.borderColor).toBe('rgb(0, 217, 0)');
        }
    });

    it('should handle variable type resolution when style changed', async () => {
        container.innerHTML = multiline(
            '<style>',
            '    :root {',
            '        --color1: yellow;',
            '        --color2: blue;',
            '    }',
            '</style>',
            '<h1>Asynchronous variables</h1>',
        );
        createOrUpdateDynamicTheme(theme, null, false);
        expect(getComputedStyle(container.querySelector('h1')).backgroundColor).toBe('rgba(0, 0, 0, 0)');
        expect(getComputedStyle(container.querySelector('h1')).color).toBe('rgb(255, 255, 255)');

        const styleEl = container.querySelector('style');
        styleEl.textContent = multiline(
            ':root {',
            '    --color1: red;',
            '    --color2: green;',
            '    --color3: blue;',
            '}',
        );
        await timeout(0);

        const anotherStyle = document.createElement('style');
        anotherStyle.textContent = multiline(
            'h1 {',
            '    background: var(--color2);',
            '    color: var(--color1);',
            '}',
        );
        container.append(anotherStyle);
        await timeout(0);
        expect(getComputedStyle(container.querySelector('h1')).backgroundColor).toBe('rgb(0, 102, 0)');
        expect(getComputedStyle(container.querySelector('h1')).color).toBe('rgb(255, 26, 26)');
    });

    it('should handle variable type change', async () => {
        container.innerHTML = multiline(
            '<style>',
            '    :root {',
            '        --color: green;',
            '    }',
            '    h1 {',
            '        background: var(--color);',
            '    }',
            '</style>',
            '<h1>Asynchronous variables</h1>',
        );
        createOrUpdateDynamicTheme(theme, null, false);
        expect(getComputedStyle(container.querySelector('h1')).backgroundColor).toBe('rgb(0, 102, 0)');
        expect(getComputedStyle(container.querySelector('h1')).color).toBe('rgb(255, 255, 255)');

        const anotherStyle = document.createElement('style');
        anotherStyle.textContent = multiline(
            'h1 {',
            '    color: var(--color);',
            '}',
        );
        container.append(anotherStyle);
        await timeout(0);
        expect(getComputedStyle(container.querySelector('h1')).backgroundColor).toBe('rgb(0, 102, 0)');
        expect(getComputedStyle(container.querySelector('h1')).color).toBe('rgb(140, 255, 140)');
    });

    it('should rebuild dependant variable rule when type becomes known', async () => {
        container.innerHTML = multiline(
            '<style>',
            '    h1 {',
            '        background: var(--color);',
            '    }',
            '</style>',
            '<h1>Asynchronous variables</h1>',
        );
        createOrUpdateDynamicTheme(theme, null, false);
        expect(getComputedStyle(container.querySelector('h1')).backgroundColor).toBe('rgba(0, 0, 0, 0)');

        const anotherStyle = document.createElement('style');
        anotherStyle.textContent = multiline(
            ':root {',
            '    --color: green;',
            '}',
        );
        container.append(anotherStyle);
        await timeout(50);
        expect(getComputedStyle(container.querySelector('h1')).backgroundColor).toBe('rgb(0, 102, 0)');
    });

    it('should not affect other declarations when variable type resolved', async () => {
        container.innerHTML = multiline(
            '<style>',
            '    :root {',
            '        --color1: red;',
            '        --color2: green;',
            '    }',
            '</style>',
            '<h1 class="color1">Variables with color 1</h1>',
            '<h1 class="color2">Variables with color 2</h1>',
        );
        createOrUpdateDynamicTheme(theme, null, false);
        expect(getComputedStyle(container.querySelector('.color1')).backgroundColor).toBe('rgba(0, 0, 0, 0)');
        expect(getComputedStyle(container.querySelector('.color1')).color).toBe('rgb(255, 255, 255)');
        expect(getComputedStyle(container.querySelector('.color2')).backgroundColor).toBe('rgba(0, 0, 0, 0)');
        expect(getComputedStyle(container.querySelector('.color2')).color).toBe('rgb(255, 255, 255)');

        const anotherStyle = document.createElement('style');
        anotherStyle.textContent = multiline(
            '.color1 {',
            '    background: var(--color1);',
            '    color: var(--color1);',
            '}',
            '.color2 {',
            '    background: var(--color2);',
            '    color: var(--color2);',
            '}',
        );
        container.append(anotherStyle);
        await timeout(0);
        expect(getComputedStyle(container.querySelector('.color1')).backgroundColor).toBe('rgb(204, 0, 0)');
        expect(getComputedStyle(container.querySelector('.color1')).color).toBe('rgb(255, 26, 26)');
        expect(getComputedStyle(container.querySelector('.color2')).backgroundColor).toBe('rgb(0, 102, 0)');
        expect(getComputedStyle(container.querySelector('.color2')).color).toBe('rgb(140, 255, 140)');
    });

    it('should not affect other declarations when variable type resolved', async () => {
        container.innerHTML = multiline(
            '<style>',
            '    h1 {',
            '        --color-bg: red;',
            '        border: green;',
            '    }',
            '    h1 {',
            '        --color-text: green;',
            '    }',
            '</style>',
            '<h1>Variables along with other declarations</h1>',
        );
        createOrUpdateDynamicTheme(theme, null, false);
        const elementStyle = getComputedStyle(container.querySelector('h1'));
        expect(elementStyle.backgroundColor).toBe('rgba(0, 0, 0, 0)');
        expect(elementStyle.color).toBe('rgb(255, 255, 255)');
        if (isFirefox) {
            expect(elementStyle.borderTopColor).toBe('rgb(0, 217, 0)');
            expect(elementStyle.borderRightColor).toBe('rgb(0, 217, 0)');
            expect(elementStyle.borderBottomColor).toBe('rgb(0, 217, 0)');
            expect(elementStyle.borderLeftColor).toBe('rgb(0, 217, 0)');
        } else {
            expect(elementStyle.borderColor).toBe('rgb(0, 217, 0)');
        }

        const anotherStyle = document.createElement('style');
        anotherStyle.textContent = multiline(
            'h1 {',
            '    background-color: var(--color-bg);',
            '    color: var(--color-text);',
            '}',
        );
        container.append(anotherStyle);
        await timeout(0);
        const updatedStyle = getComputedStyle(container.querySelector('h1'));
        expect(updatedStyle.backgroundColor).toBe('rgb(204, 0, 0)');
        expect(updatedStyle.color).toBe('rgb(140, 255, 140)');
        if (isFirefox) {
            expect(updatedStyle.borderTopColor).toBe('rgb(0, 217, 0)');
            expect(updatedStyle.borderRightColor).toBe('rgb(0, 217, 0)');
            expect(updatedStyle.borderBottomColor).toBe('rgb(0, 217, 0)');
            expect(updatedStyle.borderLeftColor).toBe('rgb(0, 217, 0)');
        } else {
            expect(updatedStyle.borderColor).toBe('rgb(0, 217, 0)');
        }
    });

    it('should not affect other declarations when dependency variable type resolved', async () => {
        container.innerHTML = multiline(
            '<style>',
            '    h1 {',
            '        background: var(--color);',
            '        border: green;',
            '    }',
            '    h1 {',
            '        color: red;',
            '    }',
            '</style>',
            '<h1>Dependency variable</h1>',
        );
        createOrUpdateDynamicTheme(theme, null, false);
        const elementStyle = getComputedStyle(container.querySelector('h1'));
        expect(elementStyle.backgroundColor).toBe('rgba(0, 0, 0, 0)');
        expect(elementStyle.color).toBe('rgb(255, 26, 26)');
        if (isFirefox) {
            expect(elementStyle.borderTopColor).toBe('rgb(0, 217, 0)');
            expect(elementStyle.borderRightColor).toBe('rgb(0, 217, 0)');
            expect(elementStyle.borderBottomColor).toBe('rgb(0, 217, 0)');
            expect(elementStyle.borderLeftColor).toBe('rgb(0, 217, 0)');
        } else {
            expect(elementStyle.borderColor).toBe('rgb(0, 217, 0)');
        }

        const anotherStyle = document.createElement('style');
        anotherStyle.textContent = multiline(
            ':root {',
            '    --color: green;',
            '}',
        );
        container.append(anotherStyle);
        await timeout(50);
        const updatedStyle = getComputedStyle(container.querySelector('h1'));
        expect(updatedStyle.backgroundColor).toBe('rgb(0, 102, 0)');
        expect(updatedStyle.color).toBe('rgb(255, 26, 26)');
        if (isFirefox) {
            expect(updatedStyle.borderTopColor).toBe('rgb(0, 217, 0)');
            expect(updatedStyle.borderRightColor).toBe('rgb(0, 217, 0)');
            expect(updatedStyle.borderBottomColor).toBe('rgb(0, 217, 0)');
            expect(updatedStyle.borderLeftColor).toBe('rgb(0, 217, 0)');
        } else {
            expect(updatedStyle.borderColor).toBe('rgb(0, 217, 0)');
        }
    });
});<|MERGE_RESOLUTION|>--- conflicted
+++ resolved
@@ -257,8 +257,6 @@
         expect(getComputedStyle(container.querySelector('h1')).color).toBe('rgb(140, 255, 140)');
     });
 
-<<<<<<< HEAD
-=======
     it('should use <html> element variables', async () => {
         document.documentElement.setAttribute('style', '--text: red;');
         container.innerHTML = multiline(
@@ -275,7 +273,6 @@
         expect(getComputedStyle(container.querySelector('h1')).color).toBe('rgb(140, 255, 140)');
     });
 
->>>>>>> 3098da34
     it('should consider variable selector', () => {
         container.innerHTML = multiline(
             '<style>',
