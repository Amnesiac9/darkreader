--- conflicted
+++ resolved
@@ -20,13 +20,8 @@
     container.innerHTML = '';
 });
 
-<<<<<<< HEAD
-describe('Handle Media Queries', () => {
+describe('MEDIA QUERIES', () => {
     it('should not style blacklisted media', () => {
-=======
-describe('MEDIA QUERIES', () => {
-    it('should not style blacklisted media', async () => {
->>>>>>> 58407ef8
         container.innerHTML = multiline(
             '<style class="testcase-style">',
             '    h1 { background: green; }',
