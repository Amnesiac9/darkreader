const fs = require('fs-extra');
const os = require('os');
const rollupPluginIstanbul = require('rollup-plugin-istanbul2');
const rollupPluginNodeResolve = require('@rollup/plugin-node-resolve').default;
const rollupPluginReplace = require('@rollup/plugin-replace');
const rollupPluginTypescript = require('rollup-plugin-typescript2');
const typescript = require('typescript');

module.exports = (config) => {
    config.set({
        basePath: '../../',
        frameworks: ['jasmine'],
        files: [
            'tests/inject/customize.ts',
            'tests/inject/polyfills.ts',
            {pattern: 'tests/inject/**/*.tests.ts', watched: false},
        ],
        preprocessors: {
            '**/*.+(ts|tsx)': ['rollup'],
        },
        rollupPreprocessor: {
            plugins: [
                rollupPluginNodeResolve(),
                rollupPluginTypescript({
                    typescript,
                    tsconfig: 'src/tsconfig.json',
                    tsconfigOverride: {
                        compilerOptions: {
                            types: [
                                'chrome',
                                'jasmine',
                            ],
                            removeComments: false,
                            sourceMap: true,
                        },
                    },
                    clean: false,
                    cacheRoot: `${fs.realpathSync(os.tmpdir())}/darkreader_typescript_test_cache`,
                }),
                rollupPluginReplace({
<<<<<<< HEAD
                    '__API__': 'false',
=======
                    preventAssignment: true,
>>>>>>> c994e30c
                    '__DEBUG__': 'false',
                    '__PORT__': '-1',
                    '__WATCH__': 'false',
                }),
                rollupPluginIstanbul({
                    exclude: ['tests/**/*.*', 'src/inject/dynamic-theme/stylesheet-proxy.ts'],
                }),
            ],
            output: {
                strict: true,
                format: 'iife',
                sourcemap: 'inline',
            },
        },
        reporters: ['progress', 'coverage'],
        coverageReporter: {
            type: 'html',
            dir: 'tests/inject/coverage/'
        },
        port: 9876,
        colors: true,
        logLevel: config.LOG_INFO,
        autoWatch: true,
        browsers: config.debug ?
            ['Chrome'] :
            ['Chrome', 'Firefox', process.platform === 'darwin' ? 'Safari' : null].filter(Boolean),
        singleRun: config.debug ? false : true,
        concurrency: config.debug ? Infinity : 1,
    });
};<|MERGE_RESOLUTION|>--- conflicted
+++ resolved
@@ -38,11 +38,8 @@
                     cacheRoot: `${fs.realpathSync(os.tmpdir())}/darkreader_typescript_test_cache`,
                 }),
                 rollupPluginReplace({
-<<<<<<< HEAD
                     '__API__': 'false',
-=======
                     preventAssignment: true,
->>>>>>> c994e30c
                     '__DEBUG__': 'false',
                     '__PORT__': '-1',
                     '__WATCH__': 'false',
