--- conflicted
+++ resolved
@@ -295,14 +295,7 @@
             'directive':'wildcard'
         }, {
             'url': ['long.sub.example.com'],
-<<<<<<< HEAD
-            'DIRECTIVE':'long'
-=======
             'directive':'long'
-        }, {
-            'url': ['sub.example.com'],
-            'directive':'sub'
->>>>>>> 29259bbb
         }]);
 });
 
@@ -353,20 +346,16 @@
         }]);
 });
 
-<<<<<<< HEAD
 test('No implied wildcards', () => {
-=======
-test('Implied wildcards', () => {
-    interface TestFix {
-        url: string[];
-        directive: string[];
-    }
-
-    const directiveMap: { [key: string]: keyof TestFix } = {
-        DIRECTIVE: 'directive',
-    };
-
->>>>>>> 29259bbb
+    interface TestFix {
+        url: string[];
+        directive: string[];
+    }
+
+    const directiveMap: { [key: string]: keyof TestFix } = {
+        DIRECTIVE: 'directive',
+    };
+
     const config = [
         '*',
         '',
@@ -393,15 +382,6 @@
     expect(fixes).toEqual([
         {
             'url': ['*'],
-<<<<<<< HEAD
-            'DIRECTIVE': 'hello world'
-=======
-            'directive': 'hello world'
-        }, {
-            'url': [
-                'example.com',
-            ],
-            'directive': 'one'
->>>>>>> 29259bbb
+            'directive': 'hello world'
         }]);
 });